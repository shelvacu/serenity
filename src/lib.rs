--- conflicted
+++ resolved
@@ -108,11 +108,7 @@
 #[derive(Default)]
 pub struct CacheAndHttp {
     #[cfg(feature = "cache")]
-<<<<<<< HEAD
-    pub cache: CacheRwLock,//Arc<RwLock<Cache>>,
-=======
     pub cache: CacheRwLock,
->>>>>>> 2bf714d0
     #[cfg(feature = "cache")]
     pub update_cache_timeout: Option<Duration>,
     pub http: Arc<Http>,

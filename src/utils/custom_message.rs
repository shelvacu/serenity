use crate::model::prelude::*;
use chrono::{DateTime, FixedOffset, Local, TimeZone};
use serde_json::Value;

/// A builder for constructing a personal [`Message`] instance.
/// This can be useful for emitting a manual [`dispatch`] to the framework,
/// but you don't have a message in hand, or just have a fragment of its data.
///
/// [`Message`]: ../model/channel/struct.Message.html
/// [`dispatch`]: ../framework/trait.Framework.html#tymethod.dispatch
#[derive(Debug, Clone)]
pub struct CustomMessage {
    msg: Message,
}

impl CustomMessage {
    /// Constructs a new instance of this builder, alongside a message
    /// with dummy data. Use the methods to replace the individual bits
    /// of this message with valid data.
    #[inline]
    pub fn new() -> Self {
        Self::default()
    }

    /// Assign the dummy message a proper ID for identification.
    ///
    /// If not used, the default value is `MessageId(0)`.
    #[inline]
    pub fn id(&mut self, id: MessageId) -> &mut Self {
        self.msg.id = id;

        self
    }

    /// Assign the dummy message files attached to it.
    ///
    /// If not used, the default value is an empty vector (`Vec::default()`).
    #[inline]
    pub fn attachments<It>(&mut self, attachments: It) -> &mut Self
    where
        It: IntoIterator<Item = Attachment>,
    {
        self.msg.attachments = attachments.into_iter().collect();

        self
    }

    /// Assign the dummy message its author.
    ///
    /// If not used, the default value is a dummy [`User`].
    ///
    /// [`User`]: ../model/user/struct.User.html
    #[inline]
    pub fn author(&mut self, user: User) -> &mut Self {
        self.msg.author = user;

        self
    }

    /// Assign the dummy message its origin channel's ID.
    ///
    /// If not used, the default value is `ChannelId(0)`.
    #[inline]
    pub fn channel_id(&mut self, channel_id: ChannelId) -> &mut Self {
        self.msg.channel_id = channel_id;

        self
    }

    /// Assign the dummy message its contents.
    ///
    /// If not used, the default value is an empty string (`String::default()`).
    #[inline]
    pub fn content<T: ToString>(&mut self, s: T) -> &mut Self {
        self.msg.content = s.to_string();

        self
    }

    /// Assign the dummy message the timestamp it was edited.
    ///
    /// If not used, the default value is `None` (not all messages are edited).
    #[inline]
    pub fn edited_timestamp(&mut self, timestamp: DateTime<FixedOffset>) -> &mut Self {
        self.msg.edited_timestamp = Some(timestamp);

        self
    }

    /// Assign the dummy message embeds.
    ///
    /// If not used, the default value is an empty vector (`Vec::default()`).
    #[inline]
    pub fn embeds<It>(&mut self, embeds: It) -> &mut Self
    where
        It: IntoIterator<Item = Embed>,
    {
        self.msg.embeds = embeds.into_iter().collect();

        self
    }

    /// Assign the dummy message its origin guild's ID.
    ///
    /// If not used, the default value is `None` (not all messages are sent in guilds).
    #[inline]
    pub fn guild_id(&mut self, guild_id: GuildId) -> &mut Self {
        self.msg.guild_id = Some(guild_id);

        self
    }

    /// Assign the dummy message its type.
    ///
    /// If not used, the default value is [`MessageType::Regular`].
    ///
    /// [`MessageType::Regular`]: ../model/channel/enum.MessageType.html#variant.Regular
    #[inline]
    pub fn kind(&mut self, kind: MessageType) -> &mut Self {
        self.msg.kind = kind;

        self
    }

    /// Assign the dummy message member data pertaining to its [author].
    ///
    /// If not used, the default value is `None` (not all messages are sent in guilds).
    ///
    /// [author]: #method.author
    #[inline]
    pub fn member(&mut self, member: PartialMember) -> &mut Self {
        self.msg.member = Some(member);

        self
    }

    /// Assign the dummy message a flag whether it mentions everyone (`@everyone`).
    ///
    /// If not used, the default value is `false`.
    #[inline]
    pub fn mention_everyone(&mut self, mentions: bool) -> &mut Self {
        self.msg.mention_everyone = mentions;

        self
    }

    /// Assign the dummy message a list of roles it mentions.
    ///
    /// If not used, the default value is an empty vector (`Vec::default()`).
    #[inline]
    pub fn mention_roles<It>(&mut self, roles: It) -> &mut Self
    where
        It: IntoIterator<Item = RoleId>,
    {
        self.msg.mention_roles = roles.into_iter().collect();

        self
    }

    /// Assign the dummy message a list of mentions.
    ///
    /// If not used, the default value is an empty vector (`Vec::default()`).
    #[inline]
    pub fn mentions<It>(&mut self, mentions: It) -> &mut Self
    where
        It: IntoIterator<Item = User>,
    {
        self.msg.mentions = mentions.into_iter().collect();

        self
    }

    /// Assign the dummy message a flag whether it's been pinned.
    ///
    /// If not used, the default value is `false`.
    #[inline]
    pub fn pinned(&mut self, pinned: bool) -> &mut Self {
        self.msg.pinned = pinned;

        self
    }

    /// Assign the dummy message a list of emojis it was reacted with.
    ///
    /// If not used, the default value is an empty vector (`Vec::default()`).
    #[inline]
    pub fn reactions<It>(&mut self, reactions: It) -> &mut Self
    where
        It: IntoIterator<Item = MessageReaction>,
    {
        self.msg.reactions = reactions.into_iter().collect();

        self
    }

    /// Assign the dummy message the timestamp it was created at.
    ///
    /// If not used, the default value is the current local time.
    #[inline]
    pub fn timestamp(&mut self, timestamp: DateTime<FixedOffset>) -> &mut Self {
        self.msg.timestamp = timestamp;

        self
    }

    /// Assign the dummy message a flag whether it'll be read by a Text-To-Speech program.
    ///
    /// If not used, the default value is `false`.
    #[inline]
    pub fn tts(&mut self, tts: bool) -> &mut Self {
        self.msg.tts = tts;

        self
    }

    /// Assign the dummy message the webhook author's ID.
    ///
    /// If not used, the default value is `None` (not all messages are sent by webhooks).
    #[inline]
    pub fn webhook_id(&mut self, id: WebhookId) -> &mut Self {
        self.msg.webhook_id = Some(id);

        self
    }

    /// Consume this builder and return the constructed message.
    #[inline]
    pub fn build(self) -> Message {
        self.msg
    }
}

impl Default for CustomMessage {
<<<<<<< HEAD
    fn default() -> Self {
        Self::new()
=======
    #[inline]
    fn default() -> Self {
        CustomMessage {
            msg: dummy_message(),
        }
>>>>>>> 2bf714d0
    }
}

#[inline]
fn dummy_message() -> Message {
    Message {
        id: MessageId::default(),
        attachments: Vec::new(),
        author: User {
            id: UserId::default(),
            avatar: None,
            bot: false,
            discriminator: 0x0000,
            name: String::new(),
            _nonexhaustive: (),
        },
        channel_id: ChannelId::default(),
        content: String::new(),
        edited_timestamp: None,
        embeds: Vec::new(),
        guild_id: None,
        kind: MessageType::Regular,
        member: None,
        mention_everyone: false,
        mention_roles: Vec::new(),
        mention_channels: None,
        mentions: Vec::new(),
        nonce: Value::Null,
        pinned: false,
        reactions: Vec::new(),
        tts: false,
        webhook_id: None,
        timestamp: {
            let now = Local::now();

            FixedOffset::east(0).timestamp(now.timestamp(), 0)
        },
        activity: None,
        application: None,
        message_reference: None,
        flags: None,
        _nonexhaustive: (),
    }
}<|MERGE_RESOLUTION|>--- conflicted
+++ resolved
@@ -231,16 +231,11 @@
 }
 
 impl Default for CustomMessage {
-<<<<<<< HEAD
-    fn default() -> Self {
-        Self::new()
-=======
     #[inline]
     fn default() -> Self {
         CustomMessage {
             msg: dummy_message(),
         }
->>>>>>> 2bf714d0
     }
 }
 

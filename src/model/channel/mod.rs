--- conflicted
+++ resolved
@@ -452,11 +452,8 @@
             ChannelType::Voice => "voice",
             ChannelType::Category => "category",
             ChannelType::News => "news",
-<<<<<<< HEAD
-            #[cfg(not(feature = "allow_exhaustive_enum"))]
-=======
             ChannelType::Store => "store",
->>>>>>> f83125f1
+            #[cfg(not(feature = "allow_exhaustive_enum"))]
             ChannelType::__Nonexhaustive => unreachable!(),
         }
     }
@@ -469,11 +466,8 @@
             ChannelType::Group => 3,
             ChannelType::Category => 4,
             ChannelType::News => 5,
-<<<<<<< HEAD
-            #[cfg(not(feature = "allow_exhaustive_enum"))]
-=======
             ChannelType::Store => 6,
->>>>>>> f83125f1
+            #[cfg(not(feature = "allow_exhaustive_enum"))]
             ChannelType::__Nonexhaustive => unreachable!(),
         }
     }

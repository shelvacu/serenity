//! Models relating to Discord channels.

#[cfg(feature = "http")]
use crate::http::CacheHttp;
use chrono::{DateTime, FixedOffset};
use crate::{model::prelude::*};
use serde_json::Value;

#[cfg(feature = "model")]
use crate::builder::{CreateEmbed, EditMessage};
#[cfg(all(feature = "cache", feature = "model"))]
use crate::cache::CacheRwLock;
#[cfg(all(feature = "cache", feature = "model"))]
use parking_lot::RwLock;
#[cfg(all(feature = "client", feature = "model"))]
use serde_json::json;
#[cfg(all(feature = "cache", feature = "model"))]
use std::sync::Arc;
#[cfg(all(feature = "cache", feature = "model"))]
use std::fmt::Write;
#[cfg(feature = "model")]
use std::mem;
#[cfg(feature = "model")]
use crate::{constants, utils as serenity_utils};
#[cfg(feature = "http")]
use crate::http::Http;

/// A representation of a message over a guild's text channel, a group, or a
/// private channel.
#[derive(Clone, Debug, Deserialize, Serialize)]
pub struct Message {
    /// The unique Id of the message. Can be used to calculate the creation date
    /// of the message.
    pub id: MessageId,
    /// An vector of the files attached to a message.
    pub attachments: Vec<Attachment>,
    /// The user that sent the message.
    pub author: User,
    /// The Id of the [`Channel`] that the message was sent to.
    ///
    /// [`Channel`]: enum.Channel.html
    pub channel_id: ChannelId,
    /// The content of the message.
    pub content: String,
    /// The timestamp of the last time the message was updated, if it was.
    pub edited_timestamp: Option<DateTime<FixedOffset>>,
    /// Array of embeds sent with the message.
    pub embeds: Vec<Embed>,
    /// The Id of the [`Guild`] that the message was sent in. This value will
    /// only be present if this message was received over the gateway.
    ///
    /// [`Guild`]: ../guild/struct.Guild.html
    pub guild_id: Option<GuildId>,
    /// Indicator of the type of message this is, i.e. whether it is a regular
    /// message or a system message.
    #[serde(rename = "type")]
    pub kind: MessageType,
    /// A partial amount of data about the user's member data, if this message
    /// was sent in a guild.
    pub member: Option<PartialMember>,
    /// Indicator of whether the message mentions everyone.
    pub mention_everyone: bool,
    /// Array of [`Role`]s' Ids mentioned in the message.
    ///
    /// [`Role`]: ../guild/struct.Role.html
    pub mention_roles: Vec<RoleId>,
    /// Array of users mentioned in the message.
    pub mentions: Vec<User>,
    /// Non-repeating number used for ensuring message order.
    #[serde(default)]
    pub nonce: Value,
    /// Indicator of whether the message is pinned.
    pub pinned: bool,
    /// Array of reactions performed on the message.
    #[serde(default)]
    pub reactions: Vec<MessageReaction>,
    /// Initial message creation timestamp, calculated from its Id.
    pub timestamp: DateTime<FixedOffset>,
    /// Indicator of whether the command is to be played back via
    /// text-to-speech.
    ///
    /// In the client, this is done via the `/tts` slash command.
    pub tts: bool,
    /// The Id of the webhook that sent this message, if one did.
    pub webhook_id: Option<WebhookId>,
    #[serde(skip)]
    pub(crate) _nonexhaustive: (),
}

#[cfg(feature = "model")]
impl Message {
    /// Retrieves the related channel located in the cache.
    ///
    /// Returns `None` if the channel is not in the cache.
    #[cfg(feature = "cache")]
    #[inline]
    pub fn channel(&self, cache: impl AsRef<CacheRwLock>) -> Option<Channel> { cache.as_ref().read().channel(self.channel_id) }

    /// A util function for determining whether this message was sent by someone else, or the
    /// bot.
    #[cfg(all(feature = "cache", feature = "utils"))]
    pub fn is_own(&self, cache: impl AsRef<CacheRwLock>) -> bool { self.author.id == cache.as_ref().read().user.id }

    /// Deletes the message.
    ///
    /// **Note**: The logged in user must either be the author of the message or
    /// have the [Manage Messages] permission.
    ///
    /// # Errors
    ///
    /// If the `cache` feature is enabled, then returns a
    /// [`ModelError::InvalidPermissions`] if the current user does not have
    /// the required permissions.
    ///
    /// [`ModelError::InvalidPermissions`]: ../error/enum.Error.html#variant.InvalidPermissions
    /// [`ModelError::InvalidUser`]: ../error/enum.Error.html#variant.InvalidUser
    /// [Manage Messages]: ../permissions/struct.Permissions.html#associatedconstant.MANAGE_MESSAGES
    #[cfg(feature = "http")]
    pub fn delete(&self, cache_http: impl CacheHttp) -> Result<()> {
        #[cfg(feature = "cache")]
        {
            if let Some(cache) = cache_http.cache() {
                let req = Permissions::MANAGE_MESSAGES;
                let is_author = self.author.id == cache.read().user.id;
                let has_perms = utils::user_has_perms(&cache, self.channel_id, self.guild_id, req)?;

                if !is_author && !has_perms {
                    return Err(Error::Model(ModelError::InvalidPermissions(req)));
                }
            }
        }

        self.channel_id.delete_message(&cache_http.http(), self.id)
    }

    /// Deletes all of the [`Reaction`]s associated with the message.
    ///
    /// **Note**: Requires the [Manage Messages] permission.
    ///
    /// # Errors
    ///
    /// If the `cache` feature is enabled, then returns a
    /// [`ModelError::InvalidPermissions`] if the current user does not have
    /// the required permissions.
    ///
    /// [`ModelError::InvalidPermissions`]: ../error/enum.Error.html#variant.InvalidPermissions
    /// [`Reaction`]: struct.Reaction.html
    /// [Manage Messages]: ../permissions/struct.Permissions.html#associatedconstant.MANAGE_MESSAGES
    #[cfg(feature = "http")]
    pub fn delete_reactions(&self, cache_http: impl CacheHttp) -> Result<()> {
        #[cfg(feature = "cache")]
        {
            if let Some(cache) = cache_http.cache() {
                let req = Permissions::MANAGE_MESSAGES;

                if !utils::user_has_perms(cache, self.channel_id, self.guild_id, req)? {
                    return Err(Error::Model(ModelError::InvalidPermissions(req)));
                }
            }
        }

        cache_http.http().as_ref().delete_message_reactions(self.channel_id.0, self.id.0)
    }

    /// Edits this message, replacing the original content with new content.
    ///
    /// Message editing preserves all unchanged message data.
    ///
    /// Refer to the documentation for [`EditMessage`] for more information
    /// regarding message restrictions and requirements.
    ///
    /// **Note**: Requires that the current user be the author of the message.
    ///
    /// # Examples
    ///
    /// Edit a message with new content:
    ///
    /// ```rust,ignore
    /// // assuming a `message` has already been bound
    ///
    /// message.edit(&context, |m| m.content("new content"));
    /// ```
    ///
    /// # Errors
    ///
    /// If the `cache` is enabled, returns a [`ModelError::InvalidUser`] if the
    /// current user is not the author.
    ///
    /// Returns a [`ModelError::MessageTooLong`] if the content of the message
    /// is over [`the limit`], containing the number of unicode code points
    /// over the limit.
    ///
    /// [`ModelError::InvalidUser`]: ../error/enum.Error.html#variant.InvalidUser
    /// [`ModelError::MessageTooLong`]: ../error/enum.Error.html#variant.MessageTooLong
    /// [`EditMessage`]: ../../builder/struct.EditMessage.html
    /// [`the limit`]: ../../builder/struct.EditMessage.html#method.content
    #[cfg(feature = "client")]
    pub fn edit<F>(&mut self, cache_http: impl CacheHttp, f: F) -> Result<()>
        where F: FnOnce(&mut EditMessage) -> &mut EditMessage {
        #[cfg(feature = "cache")]
        {
            if let Some(cache) = cache_http.cache() {

                if self.author.id != cache.read().user.id {
                    return Err(Error::Model(ModelError::InvalidUser));
                }
            }
        }

        let mut builder = EditMessage::default();

        if !self.content.is_empty() {
            builder.content(&self.content);
        }

        if let Some(embed) = self.embeds.get(0) {
            let embed = CreateEmbed::from(embed.clone());
            builder.embed( |e| {
                *e = embed;
                e
            });
        }

        f(&mut builder);

        let map = serenity_utils::hashmap_to_json_map(builder.0);

        match cache_http.http().edit_message(self.channel_id.0, self.id.0, &Value::Object(map)) {
            Ok(edited) => {
                mem::replace(self, edited);

                Ok(())
            },
            Err(why) => Err(why),
        }
    }

    pub(crate) fn transform_content(&mut self) {
        match self.kind {
            //TODO: One uses author.mention, the others use just author
            MessageType::PinsAdd => {
                self.content = format!(
                    "{} pinned a message to this channel. See all the pins.",
                    self.author
                );
            },
            MessageType::MemberJoin => {
                let sec = self.timestamp.timestamp() as usize;
                let chosen = constants::JOIN_MESSAGES[sec % constants::JOIN_MESSAGES.len()];

                self.content = if chosen.contains("$user") {
                    chosen.replace("$user", &self.author.mention())
                } else {
                    chosen.to_string()
                };
            },
            MessageType::UserPremiumGuildSubscription => {
                self.content = format!(
                    "{} just boosted the server!",
                    self.author
                );
            },
            //TODO: tier 1-3?
            _ => {},
        }
    }

    /// Returns message content, but with user and role mentions replaced with
    /// names and everyone/here mentions cancelled.
    #[cfg(feature = "cache")]
    pub fn content_safe(&self, cache: impl AsRef<CacheRwLock>) -> String {
        let mut result = self.content.clone();

        // First replace all user mentions.
        for u in &self.mentions {
            let mut at_distinct = String::with_capacity(38);
            at_distinct.push('@');
            at_distinct.push_str(&u.name);
            at_distinct.push('#');
            let _ = write!(at_distinct, "{:04}", u.discriminator);
            result = result.replace(&u.mention(), &at_distinct);
        }

        // Then replace all role mentions.
        for id in &self.mention_roles {
            let mention = id.mention();

            if let Some(role) = id.to_role_cached(&cache) {
                result = result.replace(&mention, &format!("@{}", role.name));
            } else {
                result = result.replace(&mention, "@deleted-role");
            }
        }

        // And finally replace everyone and here mentions.
        result
            .replace("@everyone", "@\u{200B}everyone")
            .replace("@here", "@\u{200B}here")
    }

    /// Gets the list of [`User`]s who have reacted to a [`Message`] with a
    /// certain [`Emoji`].
    ///
    /// The default `limit` is `50` - specify otherwise to receive a different
    /// maximum number of users. The maximum that may be retrieve at a time is
    /// `100`, if a greater number is provided then it is automatically reduced.
    ///
    /// The optional `after` attribute is to retrieve the users after a certain
    /// user. This is useful for pagination.
    ///
    /// **Note**: Requires the [Read Message History] permission.
    ///
    /// [`Emoji`]: ../guild/struct.Emoji.html
    /// [`Message`]: struct.Message.html
    /// [`User`]: ../user/struct.User.html
    /// [Read Message History]: ../permissions/struct.Permissions.html#associatedconstant.READ_MESSAGE_HISTORY
    #[cfg(feature = "http")]
    #[inline]
    pub fn reaction_users<R, U>(
        &self,
        http: impl AsRef<Http>,
        reaction_type: R,
        limit: Option<u8>,
        after: U,
    ) -> Result<Vec<User>> where R: Into<ReactionType>,
                                 U: Into<Option<UserId>> {
        self.channel_id.reaction_users(&http, self.id, reaction_type, limit, after)
    }

    /// Returns the associated `Guild` for the message if one is in the cache.
    ///
    /// Returns `None` if the guild's Id could not be found via [`guild_id`] or
    /// if the Guild itself is not cached.
    ///
    /// Requires the `cache` feature be enabled.
    ///
    /// [`guild_id`]: #method.guild_id
    #[cfg(feature = "cache")]
    pub fn guild(&self, cache: impl AsRef<CacheRwLock>) -> Option<Arc<RwLock<Guild>>> {
       cache.as_ref().read().guild(self.guild_id?)
    }

    /// True if message was sent using direct messages.
    pub fn is_private(&self) -> bool {
        self.guild_id.is_none()
    }

    /// Retrieves a clone of the author's Member instance, if this message was
    /// sent in a guild.
    ///
    /// Note that since this clones, it is preferable performance-wise to
    /// manually retrieve the guild from the cache and access
    /// [`Guild::members`].
    ///
    /// [`Guild::members`]: ../guild/struct.Guild.html#structfield.members
    #[cfg(feature = "cache")]
    pub fn member(&self, cache: impl AsRef<CacheRwLock>) -> Option<Member> {
        self.guild(&cache).and_then(|g| g.read().members.get(&self.author.id).cloned())
    }

    /// Checks the length of a string to ensure that it is within Discord's
    /// maximum message length limit.
    ///
    /// Returns `None` if the message is within the limit, otherwise returns
    /// `Some` with an inner value of how many unicode code points the message
    /// is over.
    pub fn overflow_length(content: &str) -> Option<u64> {
        // Check if the content is over the maximum number of unicode code
        // points.
        let count = content.chars().count() as i64;
        let diff = count - i64::from(constants::MESSAGE_CODE_LIMIT);

        if diff > 0 {
            Some(diff as u64)
        } else {
            None
        }
    }

    /// Pins this message to its channel.
    ///
    /// **Note**: Requires the [Manage Messages] permission.
    ///
    /// # Errors
    ///
    /// If the `cache` is enabled, returns a
    /// [`ModelError::InvalidPermissions`] if the current user does not have
    /// the required permissions.
    ///
    /// [`ModelError::InvalidPermissions`]: ../error/enum.Error.html#variant.InvalidPermissions
    /// [Manage Messages]: ../permissions/struct.Permissions.html#associatedconstant.MANAGE_MESSAGES.html
    #[cfg(feature = "http")]
    pub fn pin(&self, cache_http: impl CacheHttp) -> Result<()> {
        #[cfg(feature = "cache")]
        {
            if let Some(cache) = cache_http.cache() {

                if self.guild_id.is_some() {
                    let req = Permissions::MANAGE_MESSAGES;

                    if !utils::user_has_perms(&cache, self.channel_id, self.guild_id, req)? {
                        return Err(Error::Model(ModelError::InvalidPermissions(req)));
                    }
                }
            }
        }

        self.channel_id.pin(cache_http.http(), self.id.0)
    }

    /// React to the message with a custom [`Emoji`] or unicode character.
    ///
    /// **Note**: Requires the [Add Reactions] permission.
    ///
    /// # Errors
    ///
    /// If the `cache` is enabled, returns a
    /// [`ModelError::InvalidPermissions`] if the current user does not have the
    /// required [permissions].
    ///
    /// [`ModelError::InvalidPermissions`]: ../error/enum.Error.html#variant.InvalidPermissions
    /// [`Emoji`]: ../guild/struct.Emoji.html
    /// [Add Reactions]:
    /// ../permissions/struct.Permissions.html#associatedconstant.ADD_REACTIONS
    /// [permissions]: ../permissions/index.html
    #[inline]
    #[cfg(feature = "client")]
    pub fn react<R: Into<ReactionType>>(&self, cache_http: impl CacheHttp, reaction_type: R) -> Result<()> {
        self._react(cache_http, &reaction_type.into())
    }

    #[cfg(feature = "client")]
    fn _react(&self, cache_http: impl CacheHttp, reaction_type: &ReactionType) -> Result<()> {
        #[cfg(feature = "cache")]
        {
            if let Some(cache) = cache_http.cache() {

                if self.guild_id.is_some() {
                    let req = Permissions::ADD_REACTIONS;

                    if !utils::user_has_perms(cache, self.channel_id, self.guild_id, req)? {
                        return Err(Error::Model(ModelError::InvalidPermissions(req)));
                    }
                }
            }
        }

        cache_http.http().create_reaction(self.channel_id.0, self.id.0, reaction_type)
    }

    /// Replies to the user, mentioning them prior to the content in the form
    /// of: `@<USER_ID>: YOUR_CONTENT`.
    ///
    /// User mentions are generally around 20 or 21 characters long.
    ///
    /// **Note**: Requires the [Send Messages] permission.
    ///
    /// **Note**: Message contents must be under 2000 unicode code points.
    ///
    /// # Errors
    ///
    /// If the `cache` is enabled, returns a
    /// [`ModelError::InvalidPermissions`] if the current user does not have
    /// the required permissions.
    ///
    /// Returns a [`ModelError::MessageTooLong`] if the content of the message
    /// is over the above limit, containing the number of unicode code points
    /// over the limit.
    ///
    /// [`ModelError::InvalidPermissions`]: ../error/enum.Error.html#variant.InvalidPermissions
    /// [`ModelError::MessageTooLong`]: ../error/enum.Error.html#variant.MessageTooLong
    /// [Send Messages]: ../permissions/struct.Permissions.html#associatedconstant.SEND_MESSAGES
    #[cfg(feature = "client")]
    pub fn reply(&self, cache_http: impl CacheHttp, content: impl AsRef<str>) -> Result<Message> {
        let content = content.as_ref();

        if let Some(length_over) = Message::overflow_length(content) {
            return Err(Error::Model(ModelError::MessageTooLong(length_over)));
        }

        #[cfg(feature = "cache")]
        {
            if let Some(cache) = cache_http.cache() {

                if self.guild_id.is_some() {
                    let req = Permissions::SEND_MESSAGES;

                    if !utils::user_has_perms(cache, self.channel_id, self.guild_id, req)? {
                        return Err(Error::Model(ModelError::InvalidPermissions(req)));
                    }
                }
            }
        }

        let mut gen = self.author.mention();
        gen.push_str(": ");
        gen.push_str(content);

        let map = json!({
            "content": gen,
            "tts": false,
        });

        cache_http.http().send_message(self.channel_id.0, &map)
    }

    /// Checks whether the message mentions passed [`UserId`].
    ///
    /// [`UserId`]: ../id/struct.UserId.html
    #[inline]
    pub fn mentions_user_id<I: Into<UserId>>(&self, id: I) -> bool {
        self._mentions_user_id(id.into())
    }

    fn _mentions_user_id(&self, id: UserId) -> bool {
        self.mentions.iter().any(|mentioned_user| mentioned_user.id.0 == id.0)
    }

    /// Checks whether the message mentions passed [`User`].
    ///
    /// [`User`]: ../user/struct.User.html
    pub fn mentions_user(&self, user: &User) -> bool {
        self.mentions_user_id(user.id)
    }

    /// Unpins the message from its channel.
    ///
    /// **Note**: Requires the [Manage Messages] permission.
    ///
    /// # Errors
    ///
    /// If the `cache` is enabled, returns a
    /// [`ModelError::InvalidPermissions`] if the current user does not have
    /// the required permissions.
    ///
    /// [`ModelError::InvalidPermissions`]: ../error/enum.Error.html#variant.InvalidPermissions
    /// [Manage Messages]: ../permissions/struct.Permissions.html#associatedconstant.MANAGE_MESSAGES
    #[cfg(feature = "http")]
    pub fn unpin(&self, cache_http: impl CacheHttp) -> Result<()> {
        #[cfg(feature = "cache")]
        {
            if let Some(cache) = cache_http.cache() {

                if self.guild_id.is_some() {
                    let req = Permissions::MANAGE_MESSAGES;

                    if !utils::user_has_perms(cache, self.channel_id, self.guild_id, req)? {
                        return Err(Error::Model(ModelError::InvalidPermissions(req)));
                    }
                }
            }
        }

        cache_http.http().unpin_message(self.channel_id.0, self.id.0)
    }

    /// Tries to return author's nickname in the current channel's guild.
    ///
    /// **Note**:
    /// If message was sent in a private channel, then the function will return
    /// `None`.
    #[cfg(feature = "http")]
    pub fn author_nick(&self, cache_http: impl CacheHttp) -> Option<String> {
        self.guild_id.as_ref().and_then(|guild_id| self.author.nick_in(cache_http, *guild_id))
    }

    pub(crate) fn check_content_length(map: &JsonMap) -> Result<()> {
        if let Some(content) = map.get("content") {
            if let Value::String(ref content) = *content {
                if let Some(length_over) = Message::overflow_length(content) {
                    return Err(Error::Model(ModelError::MessageTooLong(length_over)));
                }
            }
        }

        Ok(())
    }

    pub(crate) fn check_embed_length(map: &JsonMap) -> Result<()> {
        let embed = match map.get("embed") {
            Some(&Value::Object(ref value)) => value,
            _ => return Ok(()),
        };

        let mut total: usize = 0;

        if let Some(&Value::Object(ref author)) = embed.get("author") {
            if let Some(&Value::Object(ref name)) = author.get("name") {
                total += name.len();
            }
        }

        if let Some(&Value::String(ref description)) = embed.get("description") {
            total += description.len();
        }

        if let Some(&Value::Array(ref fields)) = embed.get("fields") {
            for field_as_value in fields {
                if let Value::Object(ref field) = *field_as_value {
                    if let Some(&Value::String(ref field_name)) = field.get("name") {
                        total += field_name.len();
                    }

                    if let Some(&Value::String(ref field_value)) = field.get("value") {
                        total += field_value.len();
                    }
                }
            }
        }

        if let Some(&Value::Object(ref footer)) = embed.get("footer") {
            if let Some(&Value::String(ref text)) = footer.get("text") {
                total += text.len();
            }
        }

        if let Some(&Value::String(ref title)) = embed.get("title") {
            total += title.len();
        }

        if total <= constants::EMBED_MAX_LENGTH as usize {
            Ok(())
        } else {
            let overflow = total as u64 - u64::from(constants::EMBED_MAX_LENGTH);

            Err(Error::Model(ModelError::EmbedTooLarge(overflow)))
        }
    }
}

impl AsRef<MessageId> for Message {
    fn as_ref(&self) -> &MessageId {
        &self.id
    }
}

impl From<Message> for MessageId {
    /// Gets the Id of a `Message`.
    fn from(message: Message) -> MessageId { message.id }
}

impl<'a> From<&'a Message> for MessageId {
    /// Gets the Id of a `Message`.
    fn from(message: &Message) -> MessageId { message.id }
}

/// A representation of a reaction to a message.
///
/// Multiple of the same [reaction type] are sent into one `MessageReaction`,
/// with an associated [`count`].
///
/// [`count`]: #structfield.count
/// [reaction type]: enum.ReactionType.html
#[derive(Clone, Debug, Deserialize, Serialize)]
pub struct MessageReaction {
    /// The amount of the type of reaction that have been sent for the
    /// associated message.
    pub count: u64,
    /// Indicator of whether the current user has sent the type of reaction.
    pub me: bool,
    /// The type of reaction.
    #[serde(rename = "emoji")]
    pub reaction_type: ReactionType,
    #[serde(skip)]
    pub(crate) _nonexhaustive: (),
}

/// Differentiates between regular and different types of system messages.
#[derive(Clone, Copy, Debug, Eq, Hash, PartialEq, PartialOrd, Ord)]
pub enum MessageType {
    /// A regular message.
    Regular = 0,
    /// An indicator that a recipient was added by the author.
    GroupRecipientAddition = 1,
    /// An indicator that a recipient was removed by the author.
    GroupRecipientRemoval = 2,
    /// An indicator that a call was started by the author.
    GroupCallCreation = 3,
    /// An indicator that the group name was modified by the author.
    GroupNameUpdate = 4,
    /// An indicator that the group icon was modified by the author.
    GroupIconUpdate = 5,
    /// An indicator that a message was pinned by the author.
    PinsAdd = 6,
    /// An indicator that a member joined the guild.
    MemberJoin = 7,
<<<<<<< HEAD
    /// An indicator that a member boosted the server.
    UserPremiumGuildSubscription = 8,
    /// ????
    UserPremiumGuildSubscriptionTier1 = 9,
    UserPremiumGuildSubscriptionTier2 = 10,
    UserPremiumGuildSubscriptionTier3 = 11,
=======
    /// An indicator that someone has boosted the guild.
    NitroBoost = 8,
    /// An indicator that the guild has reached nitro tier 1
    NitroTier1 = 9,
    /// An indicator that the guild has reached nitro tier 2
    NitroTier2 = 10,
    /// An indicator that the guild has reached nitro tier 3
    NitroTier3 = 11,
>>>>>>> f83125f1
    #[doc(hidden)]
    #[cfg(not(feature = "allow_exhaustive_enum"))]
    __Nonexhaustive,
}

enum_number!(
    MessageType {
        Regular,
        GroupRecipientAddition,
        GroupRecipientRemoval,
        GroupCallCreation,
        GroupNameUpdate,
        GroupIconUpdate,
        PinsAdd,
        MemberJoin,
<<<<<<< HEAD
        UserPremiumGuildSubscription,
        UserPremiumGuildSubscriptionTier1,
        UserPremiumGuildSubscriptionTier2,
        UserPremiumGuildSubscriptionTier3,
=======
        NitroBoost,
        NitroTier1,
        NitroTier2,
        NitroTier3,
>>>>>>> f83125f1
    }
);

//TODO: Why is there both enum_number! above and pub fn num below?

impl MessageType {
    pub fn num(self) -> u64 {
        use self::MessageType::*;

        match self {
            Regular => 0,
            GroupRecipientAddition => 1,
            GroupRecipientRemoval => 2,
            GroupCallCreation => 3,
            GroupNameUpdate => 4,
            GroupIconUpdate => 5,
            PinsAdd => 6,
            MemberJoin => 7,
<<<<<<< HEAD
            UserPremiumGuildSubscription => 8,
            UserPremiumGuildSubscriptionTier1 => 9,
            UserPremiumGuildSubscriptionTier2 => 10,
            UserPremiumGuildSubscriptionTier3 => 11,
            #[cfg(not(feature = "allow_exhaustive_enum"))]
=======
            NitroBoost => 8,
            NitroTier1 => 9,
            NitroTier2 => 10,
            NitroTier3 => 11,
>>>>>>> f83125f1
            __Nonexhaustive => unreachable!(),
        }
    }
}<|MERGE_RESOLUTION|>--- conflicted
+++ resolved
@@ -254,13 +254,7 @@
                     chosen.to_string()
                 };
             },
-            MessageType::UserPremiumGuildSubscription => {
-                self.content = format!(
-                    "{} just boosted the server!",
-                    self.author
-                );
-            },
-            //TODO: tier 1-3?
+            //TODO: nitro boost? tier 1-3?
             _ => {},
         }
     }
@@ -684,14 +678,6 @@
     PinsAdd = 6,
     /// An indicator that a member joined the guild.
     MemberJoin = 7,
-<<<<<<< HEAD
-    /// An indicator that a member boosted the server.
-    UserPremiumGuildSubscription = 8,
-    /// ????
-    UserPremiumGuildSubscriptionTier1 = 9,
-    UserPremiumGuildSubscriptionTier2 = 10,
-    UserPremiumGuildSubscriptionTier3 = 11,
-=======
     /// An indicator that someone has boosted the guild.
     NitroBoost = 8,
     /// An indicator that the guild has reached nitro tier 1
@@ -700,7 +686,6 @@
     NitroTier2 = 10,
     /// An indicator that the guild has reached nitro tier 3
     NitroTier3 = 11,
->>>>>>> f83125f1
     #[doc(hidden)]
     #[cfg(not(feature = "allow_exhaustive_enum"))]
     __Nonexhaustive,
@@ -716,17 +701,10 @@
         GroupIconUpdate,
         PinsAdd,
         MemberJoin,
-<<<<<<< HEAD
-        UserPremiumGuildSubscription,
-        UserPremiumGuildSubscriptionTier1,
-        UserPremiumGuildSubscriptionTier2,
-        UserPremiumGuildSubscriptionTier3,
-=======
         NitroBoost,
         NitroTier1,
         NitroTier2,
         NitroTier3,
->>>>>>> f83125f1
     }
 );
 
@@ -745,18 +723,11 @@
             GroupIconUpdate => 5,
             PinsAdd => 6,
             MemberJoin => 7,
-<<<<<<< HEAD
-            UserPremiumGuildSubscription => 8,
-            UserPremiumGuildSubscriptionTier1 => 9,
-            UserPremiumGuildSubscriptionTier2 => 10,
-            UserPremiumGuildSubscriptionTier3 => 11,
-            #[cfg(not(feature = "allow_exhaustive_enum"))]
-=======
             NitroBoost => 8,
             NitroTier1 => 9,
             NitroTier2 => 10,
             NitroTier3 => 11,
->>>>>>> f83125f1
+            #[cfg(not(feature = "allow_exhaustive_enum"))]
             __Nonexhaustive => unreachable!(),
         }
     }

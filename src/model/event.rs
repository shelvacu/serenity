--- conflicted
+++ resolved
@@ -237,9 +237,11 @@
             .map(|members| members
                 .into_iter()
                 .fold(HashMap::new(), |mut acc, member| {
-                    let id = member.user.read().id;
-
-                    acc.insert(id, member);
+                    let id = member.user.try_borrow().ok().map(|u| u.id);
+
+                    if let Some(id) = id {
+                        acc.insert(id, member);
+                    }
 
                     acc
                 }))
@@ -353,65 +355,6 @@
     pub roles: Option<Vec<RoleId>>,
 }
 
-<<<<<<< HEAD
-#[cfg(feature = "cache")]
-impl CacheUpdate for PresenceUpdateEvent {
-    type Output = ();
-
-    fn update(&mut self, cache: &mut Cache) -> Option<()> {
-        let user_id = self.presence.user_id;
-
-        if let Some(user) = self.presence.user.as_mut() {
-            cache.update_user_entry(&user.read());
-            *user = Arc::clone(&cache.users[&user_id]);
-        }
-
-        if let Some(guild_id) = self.guild_id {
-            if let Some(guild) = cache.guilds.get_mut(&guild_id) {
-                let mut guild = guild.write();
-
-                // If the member went offline, remove them from the presence list.
-                if self.presence.status == OnlineStatus::Offline {
-                    guild.presences.remove(&self.presence.user_id);
-                } else {
-                    guild
-                        .presences
-                        .insert(self.presence.user_id, self.presence.clone());
-                }
-
-                // Create a partial member instance out of the presence update
-                // data. This includes everything but `deaf`, `mute`, and
-                // `joined_at`.
-                if !guild.members.contains_key(&self.presence.user_id) {
-                    if let Some(user) = self.presence.user.as_ref() {
-                        let roles = self.roles.clone().unwrap_or_default();
-
-                        guild.members.insert(self.presence.user_id, Member {
-                            deaf: false,
-                            guild_id,
-                            joined_at: None,
-                            mute: false,
-                            nick: self.presence.nick.clone(),
-                            user: Arc::clone(&user),
-                            roles,
-                        });
-                    }
-                }
-            }
-        } else if self.presence.status == OnlineStatus::Offline {
-            cache.presences.remove(&self.presence.user_id);
-        } else {
-            cache
-                .presences
-                .insert(self.presence.user_id, self.presence.clone());
-        }
-
-        None
-    }
-}
-
-=======
->>>>>>> 45673383
 impl<'de> Deserialize<'de> for PresenceUpdateEvent {
     fn deserialize<D: Deserializer<'de>>(deserializer: D) -> StdResult<Self, D::Error> {
         let mut map = JsonMap::deserialize(deserializer)?;

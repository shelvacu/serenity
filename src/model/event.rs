--- conflicted
+++ resolved
@@ -23,19 +23,19 @@
 #[cfg(feature = "cache")]
 use std::mem;
 #[cfg(feature = "raw-ws-event")]
-use websocket::OwnedMessage;
+use tungstenite::Message as WsMessage;
 
 #[cfg(feature = "raw-ws-event")]
 #[derive(Clone, Debug)]
-pub struct RawEvent {
+pub struct WsEvent {
     pub happened_at_chrono: ::chrono::DateTime<::chrono::Utc>,
     pub happened_at_instant: std::time::Instant,
-    pub data: OwnedMessage,
+    pub data: WsMessage,
 }
 
 #[cfg(not(feature = "raw-ws-event"))]
 #[derive(Clone, Debug)]
-pub struct RawEvent;
+pub struct WsEvent;
 
 /// Event data for the channel creation event.
 ///
@@ -77,69 +77,7 @@
     type Output = Channel;
 
     fn update(&mut self, cache: &mut Cache) -> Option<Self::Output> {
-<<<<<<< HEAD
         cache.insert_channel(&self.channel)
-=======
-        match self.channel {
-            Channel::Group(ref group) => {
-                let group = Arc::clone(group);
-
-                let channel_id = group.with_mut(|writer| {
-                    for (recipient_id, recipient) in &mut writer.recipients {
-                        cache.update_user_entry(&recipient.read());
-
-                        *recipient = Arc::clone(&cache.users[recipient_id]);
-                    }
-
-                    writer.channel_id
-                });
-
-                let ch = cache.groups.insert(channel_id, group);
-
-                ch.map(Channel::Group)
-            },
-            Channel::Guild(ref channel) => {
-                let (guild_id, channel_id) = channel.with(|channel| (channel.guild_id, channel.id));
-
-                cache.channels.insert(channel_id, Arc::clone(channel));
-
-                cache
-                    .guilds
-                    .get_mut(&guild_id)
-                    .and_then(|guild| {
-                        guild
-                            .with_mut(|guild| guild.channels.insert(channel_id, Arc::clone(channel)))
-                    })
-                    .map(Channel::Guild)
-            },
-            Channel::Private(ref channel) => {
-                if let Some(channel) = cache.private_channels.get(&channel.with(|c| c.id)) {
-                    return Some(Channel::Private(Arc::clone(&(*channel))));
-                }
-
-                let channel = Arc::clone(channel);
-
-                let id = channel.with_mut(|writer| {
-                    let user_id = writer.recipient.with_mut(|user| {
-                        cache.update_user_entry(user);
-
-                        user.id
-                    });
-
-                    writer.recipient = Arc::clone(&cache.users[&user_id]);
-                    writer.id
-                });
-
-                let ch = cache.private_channels.insert(id, Arc::clone(&channel));
-                ch.map(Channel::Private)
-            },
-            Channel::Category(ref category) => cache
-                .categories
-                .insert(category.read().id, Arc::clone(category))
-                .map(Channel::Category),
-            Channel::__Nonexhaustive => unreachable!(),
-        }
->>>>>>> 595afbc2
     }
 }
 
@@ -168,14 +106,10 @@
 
                 cache.categories.remove(&channel_id);
             },
-<<<<<<< HEAD
             // These are only relevant if this is a selfbot.
+            // TODO: Shouldn't I delete these from the cache?
             Channel::Private(_) | Channel::Group(_) => (),
-=======
-            // We ignore these because the delete event does not fire for these.
-            Channel::Private(_) | Channel::Group(_)
-            | Channel::__Nonexhaustive => unreachable!(),
->>>>>>> 595afbc2
+            Channel::__Nonexhaustive => unreachable!(),
         };
 
         cache.channels.remove(&self.channel.id());

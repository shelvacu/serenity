//! Miscellaneous helper traits, enums, and structs for models.

use super::prelude::*;
use crate::internal::RwLockExt;

#[cfg(all(feature = "model", feature = "utils"))]
use std::error::Error as StdError;
#[cfg(all(feature = "model", feature = "utils"))]
use std::result::Result as StdResult;
#[cfg(all(feature = "model", feature = "utils"))]
use std::str::FromStr;
#[cfg(all(feature = "model", feature = "utils"))]
use std::fmt;
#[cfg(all(feature = "model", any(feature = "cache", feature = "utils")))]
use crate::utils;

/// Allows something - such as a channel or role - to be mentioned in a message.
pub trait Mentionable {
    /// Creates a mentionable string, that will be able to notify and/or create
    /// a link to the item.
    fn mention(&self) -> String;
}

impl Mentionable for ChannelId {
    fn mention(&self) -> String { format!("<#{}>", self.0) }
}

impl Mentionable for Channel {
    fn mention(&self) -> String {
        match *self {
            Channel::Guild(ref x) => x.with(Mentionable::mention),
            Channel::Private(ref x) => x.with(Mentionable::mention),
            Channel::Group(ref x) => x.with(Mentionable::mention),
            Channel::Category(ref x) => x.with(Mentionable::mention),
            #[cfg(not(feature = "allow_exhaustive_enum"))]
            Channel::__Nonexhaustive => unreachable!(),
        }
    }
}

impl Mentionable for ChannelCategory {
    fn mention(&self) -> String {
        format!("<#{}>", self.name)
    }
}

impl Mentionable for CurrentUser {
    fn mention(&self) -> String {
        format!("<@{}>", self.id.0)
    }
}

impl Mentionable for Emoji {
    fn mention(&self) -> String { format!("<:{}:{}>", self.name, self.id.0) }
}

impl Mentionable for Group {
    fn mention(&self) -> String {
        format!("<#{}>", self.channel_id.0)
    }
}

impl Mentionable for Member {
    fn mention(&self) -> String { format!("<@{}>", self.user.with(|u| u.id.0)) }
}

impl Mentionable for PrivateChannel {
    fn mention(&self) -> String {
        format!("<#{}>", self.id.0)
    }
}

impl Mentionable for RoleId {
    fn mention(&self) -> String { format!("<@&{}>", self.0) }
}

impl Mentionable for Role {
    fn mention(&self) -> String { format!("<@&{}>", self.id.0) }
}

impl Mentionable for UserId {
    fn mention(&self) -> String { format!("<@{}>", self.0) }
}

impl Mentionable for User {
    fn mention(&self) -> String { format!("<@{}>", self.id.0) }
}

impl Mentionable for GuildChannel {
    fn mention(&self) -> String { format!("<#{}>", self.id.0) }
}

#[cfg(all(feature = "model", feature = "utils"))]
#[derive(Debug)]
pub enum UserParseError {
    InvalidUsername,
    Rest(Box<Error>),
    #[doc(hidden)]
    #[cfg(not(feature = "allow_exhaustive_enum"))]
    __Nonexhaustive,
}

#[cfg(all(feature = "model", feature = "utils"))]
impl fmt::Display for UserParseError {
<<<<<<< HEAD
    fn fmt(&self, f: &mut fmt::Formatter<'_>) -> fmt::Result { write!(f, "{}", self.description()) }
}

#[cfg(all(feature = "model", feature = "utils"))]
impl StdError for UserParseError {
    fn description(&self) -> &str {
        use self::UserParseError::*;

        match *self {
            InvalidUsername => "invalid username",
            Rest(_) => "could not fetch",
            #[cfg(not(feature = "allow_exhaustive_enum"))]
            __Nonexhaustive => unreachable!(),
=======
    fn fmt(&self, f: &mut fmt::Formatter<'_>) -> fmt::Result {
        match self {
            UserParseError::InvalidUsername => f.write_str("invalid username"),
            UserParseError::Rest(_) => f.write_str("could not fetch"),
            UserParseError::__Nonexhaustive => unreachable!(),
>>>>>>> 2bf714d0
        }
    }
}

#[cfg(all(feature = "model", feature = "utils"))]
impl StdError for UserParseError {}

macro_rules! impl_from_str {
    (id: $($id:tt, $err:ident;)*) => {
        $(
            #[cfg(all(feature = "model", feature = "utils"))]
            #[derive(Debug)]
            pub enum $err {
                InvalidFormat,
            }

            #[cfg(all(feature = "model", feature = "utils"))]
            impl fmt::Display for $err {
                fn fmt(&self, f: &mut fmt::Formatter<'_>) -> fmt::Result {
                    match self {
                        $err::InvalidFormat => f.write_str("invalid id format"),
                    }
                }
            }

            #[cfg(all(feature = "model", feature = "utils"))]
            impl StdError for $err {}

            #[cfg(all(feature = "model", feature = "utils"))]
            impl FromStr for $id {
                type Err = $err;

                fn from_str(s: &str) -> StdResult<Self, Self::Err> {
                    Ok(match utils::parse_mention(s) {
                        Some(id) => $id(id),
                        None => s.parse::<u64>().map($id).map_err(|_| $err::InvalidFormat)?,
                    })
                }
            }
        )*
    };

    (struct: $($struct:ty, $id:tt, $err:ident, $invalid_variant:tt, $parse_fn:ident, $desc:expr;)*) => {
        $(
            #[cfg(all(feature = "cache", feature = "model", feature = "utils"))]
            #[derive(Debug)]
            pub enum $err {
                NotPresentInCache,
                $invalid_variant,
            }

            #[cfg(all(feature = "cache", feature = "model", feature = "utils"))]
            impl fmt::Display for $err {
                fn fmt(&self, f: &mut fmt::Formatter<'_>) -> fmt::Result {
                    match self {
                        $err::NotPresentInCache => f.write_str("not present in cache"),
                        $err::$invalid_variant => f.write_str($desc),
                    }
                }
            }

            #[cfg(all(feature = "cache", feature = "model", feature = "utils"))]
            impl StdError for $err {}
        )*
    };
}

impl_from_str! { id:
    UserId, UserIdParseError;
    RoleId, RoleIdParseError;
    ChannelId, ChannelIdParseError;
}

impl_from_str! { struct:
    Channel, ChannelId, ChannelParseError, InvalidChannel, parse_channel, "invalid channel";
    Role, RoleId, RoleParseError, InvalidRole, parse_role, "invalid role";
}

/// A version of an emoji used only when solely the Id and name are known.
#[derive(Clone, Debug, Eq, Hash, PartialEq, PartialOrd, Ord)]
pub struct EmojiIdentifier {
    /// The Id of the emoji.
    pub id: EmojiId,
    /// The name of the emoji. It must be at least 2 characters long and can
    /// only contain alphanumeric characters and underscores.
    pub name: String,
}

#[cfg(all(feature = "model", feature = "utils"))]
impl EmojiIdentifier {
    /// Generates a URL to the emoji's image.
    #[inline]
    pub fn url(&self) -> String { format!(cdn!("/emojis/{}.png"), self.id) }
}

#[cfg(all(feature = "model", feature = "utils"))]
impl FromStr for EmojiIdentifier {
    type Err = ();

    fn from_str(s: &str) -> StdResult<Self, ()> { utils::parse_emoji(s).ok_or_else(|| ()) }
}


/// A component that was affected during a service incident.
///
/// This is pulled from the Discord status page.
#[derive(Clone, Debug, Deserialize, Serialize)]
pub struct AffectedComponent {
    pub name: String,
    #[serde(skip)]
    pub(crate) _nonexhaustive: (),
}

/// An incident retrieved from the Discord status page.
///
/// This is not necessarily a representation of an ongoing incident.
#[derive(Clone, Debug, Deserialize, Serialize)]
pub struct Incident {
    pub created_at: String,
    pub id: String,
    pub impact: String,
    pub incident_updates: Vec<IncidentUpdate>,
    pub monitoring_at: Option<String>,
    pub name: String,
    pub page_id: String,
    pub resolved_at: Option<String>,
    pub short_link: String,
    pub status: String,
    pub updated_at: String,
    #[serde(skip)]
    pub(crate) _nonexhaustive: (),
}

/// An update to an incident from the Discord status page.
///
/// This will typically state what new information has been discovered about an
/// incident.
#[derive(Clone, Debug, Deserialize, Serialize)]
pub struct IncidentUpdate {
    pub affected_components: Vec<AffectedComponent>,
    pub body: String,
    pub created_at: String,
    pub display_at: String,
    pub id: String,
    pub incident_id: String,
    pub status: IncidentStatus,
    pub updated_at: String,
    #[serde(skip)]
    pub(crate) _nonexhaustive: (),
}

/// The type of status update during a service incident.
#[derive(Copy, Clone, Debug, Deserialize, Hash, Eq, PartialEq, PartialOrd, Ord, Serialize)]
#[serde(rename_all = "snake_case")]
pub enum IncidentStatus {
    Identified,
    Investigating,
    Monitoring,
    Postmortem,
    Resolved,
    #[doc(hidden)]
    #[cfg(not(feature = "allow_exhaustive_enum"))]
    __Nonexhaustive,
}

/// A Discord status maintenance message. This can be either for active
/// maintenances or for scheduled maintenances.
#[derive(Clone, Debug, Deserialize, Serialize)]
pub struct Maintenance {
    pub description: String,
    pub id: String,
    pub name: String,
    pub start: String,
    pub stop: String,
    #[serde(skip)]
    pub(crate) _nonexhaustive: (),
}

#[cfg(test)]
mod test {
    use crate::model::prelude::*;

    #[test]
    fn test_formatters() {
        assert_eq!(ChannelId(1).to_string(), "1");
        assert_eq!(EmojiId(2).to_string(), "2");
        assert_eq!(GuildId(3).to_string(), "3");
        assert_eq!(RoleId(4).to_string(), "4");
        assert_eq!(UserId(5).to_string(), "5");
    }

    #[cfg(feature = "utils")]
    mod utils {
        use crate::model::prelude::*;
        use parking_lot::RwLock;
        use std::sync::Arc;
        use crate::utils::Colour;

        #[test]
        fn test_mention() {
            let channel = Channel::Guild(Arc::new(RwLock::new(GuildChannel {
                bitrate: None,
                category_id: None,
                guild_id: GuildId(1),
                kind: ChannelType::Text,
                id: ChannelId(4),
                last_message_id: None,
                last_pin_timestamp: None,
                name: "a".to_string(),
                permission_overwrites: vec![],
                position: 1,
                topic: None,
                user_limit: None,
                nsfw: false,
                slow_mode_rate: Some(0),
                _nonexhaustive: (),
            })));
            let emoji = Emoji {
                animated: false,
                id: EmojiId(5),
                name: "a".to_string(),
                managed: true,
                require_colons: true,
                roles: vec![],
                _nonexhaustive: (),
            };
            let role = Role {
                id: RoleId(2),
                colour: Colour::ROSEWATER,
                hoist: false,
                managed: false,
                mentionable: false,
                name: "fake role".to_string(),
                permissions: Permissions::empty(),
                position: 1,
                _nonexhaustive: (),
            };
            let user = User {
                id: UserId(6),
                avatar: None,
                bot: false,
                discriminator: 4132,
                name: "fake".to_string(),
                _nonexhaustive: (),
            };
            let member = Member {
                deaf: false,
                guild_id: GuildId(2),
                joined_at: None,
                mute: false,
                nick: None,
                roles: vec![],
                user: Arc::new(RwLock::new(user.clone())),
                _nonexhaustive: (),
            };

            assert_eq!(ChannelId(1).mention(), "<#1>");
            assert_eq!(channel.mention(), "<#4>");
            assert_eq!(emoji.mention(), "<:a:5>");
            assert_eq!(member.mention(), "<@6>");
            assert_eq!(role.mention(), "<@&2>");
            assert_eq!(role.id.mention(), "<@&2>");
            assert_eq!(user.mention(), "<@6>");
            assert_eq!(user.id.mention(), "<@6>");
        }
    }
}<|MERGE_RESOLUTION|>--- conflicted
+++ resolved
@@ -102,27 +102,12 @@
 
 #[cfg(all(feature = "model", feature = "utils"))]
 impl fmt::Display for UserParseError {
-<<<<<<< HEAD
-    fn fmt(&self, f: &mut fmt::Formatter<'_>) -> fmt::Result { write!(f, "{}", self.description()) }
-}
-
-#[cfg(all(feature = "model", feature = "utils"))]
-impl StdError for UserParseError {
-    fn description(&self) -> &str {
-        use self::UserParseError::*;
-
-        match *self {
-            InvalidUsername => "invalid username",
-            Rest(_) => "could not fetch",
-            #[cfg(not(feature = "allow_exhaustive_enum"))]
-            __Nonexhaustive => unreachable!(),
-=======
     fn fmt(&self, f: &mut fmt::Formatter<'_>) -> fmt::Result {
         match self {
             UserParseError::InvalidUsername => f.write_str("invalid username"),
             UserParseError::Rest(_) => f.write_str("could not fetch"),
+            #[cfg(not(feature = "allow_exhaustive_enum"))]
             UserParseError::__Nonexhaustive => unreachable!(),
->>>>>>> 2bf714d0
         }
     }
 }

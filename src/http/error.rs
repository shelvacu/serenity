--- conflicted
+++ resolved
@@ -107,20 +107,9 @@
 impl StdError for Error {
     fn source(&self) -> Option<&(dyn StdError + 'static)> {
         match self {
-<<<<<<< HEAD
-            Error::UnsuccessfulRequest(ref e) => &e.error.message,
-            Error::RateLimitI64 => "Error decoding a header into an i64",
-            Error::RateLimitUtf8 => "Error decoding a header from UTF-8",
-            Error::Url(_) => "Provided URL is incorrect.",
-            Error::InvalidHeader(_) => "Provided value is an invalid header value.",
-            Error::Request(_) => "Error while sending HTTP request.",
-            #[cfg(not(feature = "allow_exhaustive_enum"))]
-            Error::__Nonexhaustive => unreachable!(),
-=======
             Error::Url(inner) => Some(inner),
             Error::Request(inner) => Some(inner),
             _ => None,
->>>>>>> 2bf714d0
         }
     }
 }

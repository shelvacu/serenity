//! The HTTP module which provides functions for performing requests to
//! endpoints in Discord's API.
//!
//! An important function of the REST API is ratelimiting. Requests to endpoints
//! are ratelimited to prevent spam, and once ratelimited Discord will stop
//! performing requests. The library implements protection to pre-emptively
//! ratelimit, to ensure that no wasted requests are made.
//!
//! The HTTP module comprises of two types of requests:
//!
//! - REST API requests, which require an authorization token;
//! - Other requests, which do not require an authorization token.
//!
//! The former require a [`Client`] to have logged in, while the latter may be
//! made regardless of any other usage of the library.
//!
//! If a request spuriously fails, it will be retried once.
//!
//! Note that you may want to perform requests through a [model]s'
//! instance methods where possible, as they each offer different
//! levels of a high-level interface to the HTTP module.
//!
//! [`Client`]: ../struct.Client.html
//! [model]: ../model/index.html

#[macro_use] mod macros;

pub mod ratelimiting;

mod error;
mod routing;
mod utils;

pub use hyper::StatusCode;
pub use self::error::{Error as HttpError, Result};
pub use self::routing::{Path, Route};

use futures::{Future, Stream, future};
use hyper::client::{Client as HyperClient, HttpConnector};
use hyper::header::{Authorization, ContentType};
use hyper::{Body, Method, Request, Response};
use hyper_tls::HttpsConnector;
use model::prelude::*;
use self::ratelimiting::RateLimiter;
use serde::de::DeserializeOwned;
use serde_json::{self, Number, Value};
use std::cell::RefCell;
use std::fmt::Write;
use std::fs::File;
use std::path::{Path as StdPath, PathBuf};
use std::rc::Rc;
use std::str::FromStr;
use tokio_core::reactor::Handle;
use ::builder::*;
use ::{Error, FutureResult, utils as serenity_utils};

macro_rules! ftry {
    ($code:expr) => {
        match $code {
            Ok(v) => v,
            Err(why) => return Box::new(future::err(From::from(why))),
        }
    }
}

/// An method used for ratelimiting special routes.
///
/// This is needed because `hyper`'s `Method` enum does not derive Copy.
#[derive(Clone, Copy, Debug, Eq, Hash, PartialEq)]
pub enum LightMethod {
    /// Indicates that a route is for the `DELETE` method only.
    Delete,
    /// Indicates that a route is for the `GET` method only.
    Get,
    /// Indicates that a route is for the `PATCH` method only.
    Patch,
    /// Indicates that a route is for the `POST` method only.
    Post,
    /// Indicates that a route is for the `PUT` method only.
    Put,
}

impl LightMethod {
    pub fn hyper_method(&self) -> Method {
        match *self {
            LightMethod::Delete => Method::Delete,
            LightMethod::Get => Method::Get,
            LightMethod::Patch => Method::Patch,
            LightMethod::Post => Method::Post,
            LightMethod::Put => Method::Put,
        }
    }
}

<<<<<<< HEAD
#[derive(Clone, Debug)]
pub struct Client {
    pub client: Rc<HyperClient<HttpsConnector<HttpConnector>, Body>>,
    pub handle: Handle,
    pub ratelimiter: Rc<RefCell<RateLimiter>>,
    pub token: Rc<String>,
}

impl Client {
    pub fn new(
        client: Rc<HyperClient<HttpsConnector<HttpConnector>, Body>>,
        handle: Handle,
        token: Rc<String>,
    ) -> Self {
        Self {
            ratelimiter: Rc::new(RefCell::new(RateLimiter::new(handle.clone()))),
            token,
            client,
            handle,
        }
    }

    pub fn set_token(&mut self, token: Rc<String>) {
        self.token = token;
    }

    /// Adds a [`User`] as a recipient to a [`Group`].
    ///
    /// **Note**: Groups have a limit of 10 recipients, including the current
    /// user.
    ///
    /// [`Group`]: ../model/channel/struct.Group.html
    /// [`Group::add_recipient`]: ../model/channel/struct.Group.html#method.add_recipient
    /// [`User`]: ../model/user/struct.User.html
    pub fn add_group_recipient(&self, group_id: u64, user_id: u64)
        -> FutureResult<()> {
        self.verify(Route::AddGroupRecipient { group_id, user_id }, None)
    }

    /// Adds a single [`Role`] to a [`Member`] in a [`Guild`].
    ///
    /// **Note**: Requires the [Manage Roles] permission and respect of role
    /// hierarchy.
    ///
    /// [`Guild`]: ../model/guild/struct.Guild.html
    /// [`Member`]: ../model/guild/struct.Member.html
    /// [`Role`]: ../model/guild/struct.Role.html
    /// [Manage Roles]: ../model/permissions/constant.MANAGE_ROLES.html
    pub fn add_member_role(
        &self,
        guild_id: u64,
        user_id: u64,
        role_id: u64
    ) -> FutureResult<()> {
        self.verify(Route::AddMemberRole { guild_id, user_id, role_id }, None)
    }

    /// Bans a [`User`] from a [`Guild`], removing their messages sent in the
    /// last X number of days.
    ///
    /// Passing a `delete_message_days` of `0` is equivalent to not removing any
    /// messages. Up to `7` days' worth of messages may be deleted.
    ///
    /// **Note**: Requires that you have the [Ban Members] permission.
    ///
    /// [`Guild`]: ../model/guild/struct.Guild.html
    /// [`User`]: ../model/user/struct.User.html
    /// [Ban Members]: ../model/permissions/constant.BAN_MEMBERS.html
    pub fn ban_user(
        &self,
        guild_id: u64,
        user_id: u64,
        delete_message_days: u8,
        reason: &str,
    ) -> FutureResult<()> {
        self.verify(Route::GuildBanUser {
            delete_message_days: Some(delete_message_days),
            reason: Some(reason),
=======
/// Sets the token to be used across all requests which require authentication.
///
/// If you are using the client module, you don't need to use this. If you're
/// using serenity solely for HTTP, you need to use this.
///
/// # Examples
///
/// Setting the token from an environment variable:
///
/// ```rust,no_run
/// # use std::error::Error;
/// #
/// # fn try_main() -> Result<(), Box<Error>> {
/// #
/// use serenity::http;
/// use std::env;
///
/// http::set_token(&env::var("DISCORD_TOKEN")?);
/// #     Ok(())
/// # }
/// #
/// # fn main() {
/// #     try_main().unwrap();
/// # }
pub fn set_token(token: &str) { TOKEN.lock().clone_from(&token.to_string()); }

/// Adds a [`User`] as a recipient to a [`Group`].
///
/// **Note**: Groups have a limit of 10 recipients, including the current user.
///
/// [`Group`]: ../model/channel/struct.Group.html
/// [`Group::add_recipient`]: ../model/channel/struct.Group.html#method.add_recipient
/// [`User`]: ../model/user/struct.User.html
pub fn add_group_recipient(group_id: u64, user_id: u64) -> Result<()> {
    verify(
        204,
        request!(
            Route::None,
            put,
            "/channels/{}/recipients/{}",
            group_id,
            user_id
        ),
    )
}

/// Adds a single [`Role`] to a [`Member`] in a [`Guild`].
///
/// **Note**: Requires the [Manage Roles] permission and respect of role
/// hierarchy.
///
/// [`Guild`]: ../model/guild/struct.Guild.html
/// [`Member`]: ../model/guild/struct.Member.html
/// [`Role`]: ../model/guild/struct.Role.html
/// [Manage Roles]: ../model/permissions/constant.MANAGE_ROLES.html
pub fn add_member_role(guild_id: u64, user_id: u64, role_id: u64) -> Result<()> {
    verify(
        204,
        request!(
            Route::GuildsIdMembersIdRolesId(guild_id),
            put,
            "/guilds/{}/members/{}/roles/{}",
            guild_id,
            user_id,
            role_id
        ),
    )
}

/// Bans a [`User`] from a [`Guild`], removing their messages sent in the last
/// X number of days.
///
/// Passing a `delete_message_days` of `0` is equivalent to not removing any
/// messages. Up to `7` days' worth of messages may be deleted.
///
/// **Note**: Requires that you have the [Ban Members] permission.
///
/// [`Guild`]: ../model/guild/struct.Guild.html
/// [`User`]: ../model/user/struct.User.html
/// [Ban Members]: ../model/permissions/constant.BAN_MEMBERS.html
pub fn ban_user(guild_id: u64, user_id: u64, delete_message_days: u8, reason: &str) -> Result<()> {
    verify(
        204,
        request!(
            Route::GuildsIdBansUserId(guild_id),
            put,
            "/guilds/{}/bans/{}?delete_message_days={}&reason={}",
>>>>>>> b71d99fd
            guild_id,
            user_id,
        }, None)
    }

<<<<<<< HEAD
    /// Broadcasts that the current user is typing in the given [`Channel`].
    ///
    /// This lasts for about 10 seconds, and will then need to be renewed to
    /// indicate that the current user is still typing.
    ///
    /// This should rarely be used for bots, although it is a good indicator
    /// that a long-running command is still being processed.
    ///
    /// [`Channel`]: ../model/channel/enum.Channel.html
    pub fn broadcast_typing(&self, channel_id: u64)
        -> FutureResult<()> {
        self.verify(Route::BroadcastTyping { channel_id }, None)
    }

    /// Creates a [`GuildChannel`] in the [`Guild`] given its Id.
    ///
    /// Refer to the Discord's [docs] for information on what fields this
    /// requires.
    ///
    /// **Note**: Requires the [Manage Channels] permission.
    ///
    /// [`Guild`]: ../model/guild/struct.Guild.html
    /// [`GuildChannel`]: ../model/channel/struct.GuildChannel.html
    /// [docs]: https://discordapp.com/developers/docs/resources/guild#create-guild-channel
    /// [Manage Channels]: ../model/permissions/constant.MANAGE_CHANNELS.html
    pub fn create_channel(
        &self,
        guild_id: u64,
        name: &str,
        kind: ChannelType,
        category_id: Option<u64>,
    ) -> FutureResult<GuildChannel> {
        self.post(Route::CreateChannel { guild_id }, Some(&json!({
            "name": name,
            "parent_id": category_id,
            "type": kind as u8,
        })))
    }

    /// Creates an emoji in the given [`Guild`] with the given data.
    ///
    /// View the source code for [`Context::create_emoji`] to see what fields
    /// this requires.
    ///
    /// **Note**: Requires the [Manage Emojis] permission.
    ///
    /// [`Context::create_emoji`]: ../struct.Context.html#method.create_emoji
    /// [`Guild`]: ../model/guild/struct.Guild.html
    /// [Manage Emojis]: ../model/permissions/constant.MANAGE_EMOJIS.html
    pub fn create_emoji(&self, guild_id: u64, name: &str, image: &str)
        -> FutureResult<Emoji> {
        self.post(Route::CreateEmoji { guild_id }, Some(&json!({
            "image": image,
            "name": name,
        })))
    }

    /// Creates a guild with the data provided.
    ///
    /// Only a [`PartialGuild`] will be immediately returned, and a full
    /// [`Guild`] will be received over a [`Shard`], if at least one is running.
    ///
    /// **Note**: This endpoint is currently limited to 10 active guilds. The
    /// limits are raised for whitelisted [GameBridge] applications. See the
    /// [documentation on this endpoint] for more info.
    ///
    /// # Examples
    ///
    /// Create a guild called `"test"` in the [US West region]:
    ///
    /// ```rust,ignore
    /// extern crate serde_json;
    ///
    /// use serde_json::builder::ObjectBuilder;
    /// use serde_json::Value;
    /// use serenity::http;
    ///
    /// let map = ObjectBuilder::new()
    ///     .insert("name", "test")
    ///     .insert("region", "us-west")
    ///     .build();
    ///
    /// let _result = http::create_guild(map);
    /// ```
    ///
    /// [`Guild`]: ../model/guild/struct.Guild.html
    /// [`PartialGuild`]: ../model/guild/struct.PartialGuild.html
    /// [`Shard`]: ../gateway/struct.Shard.html
    /// [GameBridge]: https://discordapp.com/developers/docs/topics/gamebridge
    /// [US West Region]: ../model/enum.Region.html#variant.UsWest
    /// [documentation on this endpoint]:
    /// https://discordapp.com/developers/docs/resources/guild#create-guild
    /// [whitelist]: https://discordapp.com/developers/docs/resources/guild#create-guild
    pub fn create_guild(&self, map: &Value)
        -> FutureResult<PartialGuild> {
        self.post(Route::CreateGuild, Some(map))
    }

    /// Creates an [`Integration`] for a [`Guild`].
    ///
    /// Refer to Discord's [docs] for field information.
    ///
    /// **Note**: Requires the [Manage Guild] permission.
    ///
    /// [`Guild`]: ../model/guild/struct.Guild.html
    /// [`Integration`]: ../model/guild/struct.Integration.html
    /// [Manage Guild]: ../model/permissions/constant.MANAGE_GUILD.html
    /// [docs]: https://discordapp.com/developers/docs/resources/guild#create-guild-integration
    pub fn create_guild_integration(
        &self,
        guild_id: u64,
        integration_id: u64,
        kind: &str,
    ) -> FutureResult<()> {
        let json = json!({
            "id": integration_id,
            "type": kind,
        });
        self.verify(Route::CreateGuildIntegration {
            guild_id,
            integration_id,
        }, Some(&json))
    }
=======
/// Broadcasts that the current user is typing in the given [`Channel`].
///
/// This lasts for about 10 seconds, and will then need to be renewed to
/// indicate that the current user is still typing.
///
/// This should rarely be used for bots, although it is a good indicator that a
/// long-running command is still being processed.
///
/// [`Channel`]: ../model/channel/enum.Channel.html
pub fn broadcast_typing(channel_id: u64) -> Result<()> {
    verify(
        204,
        request!(
            Route::ChannelsIdTyping(channel_id),
            post,
            "/channels/{}/typing",
            channel_id
        ),
    )
}

/// Creates a [`GuildChannel`] in the [`Guild`] given its Id.
///
/// Refer to the Discord's [docs] for information on what fields this requires.
///
/// **Note**: Requires the [Manage Channels] permission.
///
/// [`Guild`]: ../model/guild/struct.Guild.html
/// [`GuildChannel`]: ../model/channel/struct.GuildChannel.html
/// [docs]: https://discordapp.com/developers/docs/resources/guild#create-guild-channel
/// [Manage Channels]: ../model/permissions/constant.MANAGE_CHANNELS.html
pub fn create_channel(guild_id: u64, map: &Value) -> Result<GuildChannel> {
    let body = map.to_string();
    let response = request!(
        Route::GuildsIdChannels(guild_id),
        post(body),
        "/guilds/{}/channels",
        guild_id
    );

    serde_json::from_reader::<HyperResponse, GuildChannel>(response)
        .map_err(From::from)
}

/// Creates an emoji in the given [`Guild`] with the given data.
///
/// View the source code for [`Context::create_emoji`] to see what fields this
/// requires.
///
/// **Note**: Requires the [Manage Emojis] permission.
///
/// [`Context::create_emoji`]: ../struct.Context.html#method.create_emoji
/// [`Guild`]: ../model/guild/struct.Guild.html
/// [Manage Emojis]: ../model/permissions/constant.MANAGE_EMOJIS.html
pub fn create_emoji(guild_id: u64, map: &Value) -> Result<Emoji> {
    let body = map.to_string();
    let response = request!(
        Route::GuildsIdEmojis(guild_id),
        post(body),
        "/guilds/{}/emojis",
        guild_id
    );

    serde_json::from_reader::<HyperResponse, Emoji>(response)
        .map_err(From::from)
}

/// Creates a guild with the data provided.
///
/// Only a [`PartialGuild`] will be immediately returned, and a full [`Guild`]
/// will be received over a [`Shard`], if at least one is running.
///
/// **Note**: This endpoint is currently limited to 10 active guilds. The
/// limits are raised for whitelisted [GameBridge] applications. See the
/// [documentation on this endpoint] for more info.
///
/// # Examples
///
/// Create a guild called `"test"` in the [US West region]:
///
/// ```rust,ignore
/// extern crate serde_json;
///
/// use serde_json::builder::ObjectBuilder;
/// use serde_json::Value;
/// use serenity::http;
///
/// let map = ObjectBuilder::new()
///     .insert("name", "test")
///     .insert("region", "us-west")
///     .build();
///
/// let _result = http::create_guild(map);
/// ```
///
/// [`Guild`]: ../model/guild/struct.Guild.html
/// [`PartialGuild`]: ../model/guild/struct.PartialGuild.html
/// [`Shard`]: ../gateway/struct.Shard.html
/// [GameBridge]: https://discordapp.com/developers/docs/topics/gamebridge
/// [US West Region]: ../model/guild/enum.Region.html#variant.UsWest
/// [documentation on this endpoint]:
/// https://discordapp.com/developers/docs/resources/guild#create-guild
/// [whitelist]: https://discordapp.com/developers/docs/resources/guild#create-guild
pub fn create_guild(map: &Value) -> Result<PartialGuild> {
    let body = map.to_string();
    let response = request!(Route::Guilds, post(body), "/guilds");

    serde_json::from_reader::<HyperResponse, PartialGuild>(response)
        .map_err(From::from)
}

/// Creates an [`Integration`] for a [`Guild`].
///
/// Refer to Discord's [docs] for field information.
///
/// **Note**: Requires the [Manage Guild] permission.
///
/// [`Guild`]: ../model/guild/struct.Guild.html
/// [`Integration`]: ../model/guild/struct.Integration.html
/// [Manage Guild]: ../model/permissions/constant.MANAGE_GUILD.html
/// [docs]: https://discordapp.com/developers/docs/resources/guild#create-guild-integration
pub fn create_guild_integration(guild_id: u64, integration_id: u64, map: &Value) -> Result<()> {
    let body = map.to_string();

    verify(
        204,
        request!(
            Route::GuildsIdIntegrations(guild_id),
            post(body),
            "/guilds/{}/integrations/{}",
            guild_id,
            integration_id
        ),
    )
}

/// Creates a [`RichInvite`] for the given [channel][`GuildChannel`].
///
/// Refer to Discord's [docs] for field information.
///
/// All fields are optional.
///
/// **Note**: Requires the [Create Invite] permission.
///
/// [`GuildChannel`]: ../model/channel/struct.GuildChannel.html
/// [`RichInvite`]: ../model/guild/struct.RichInvite.html
/// [Create Invite]: ../model/permissions/constant.CREATE_INVITE.html
/// [docs]: https://discordapp.com/developers/docs/resources/channel#create-channel-invite
pub fn create_invite(channel_id: u64, map: &JsonMap) -> Result<RichInvite> {
    let body = serde_json::to_string(map)?;
    let response = request!(
        Route::ChannelsIdInvites(channel_id),
        post(body),
        "/channels/{}/invites",
        channel_id
    );

    serde_json::from_reader::<HyperResponse, RichInvite>(response)
        .map_err(From::from)
}
>>>>>>> b71d99fd

    /// Creates a [`RichInvite`] for the given [channel][`GuildChannel`].
    ///
    /// Refer to Discord's [docs] for field information.
    ///
    /// All fields are optional.
    ///
    /// **Note**: Requires the [Create Invite] permission.
    ///
    /// [`GuildChannel`]: ../model/channel/struct.GuildChannel.html
    /// [`RichInvite`]: ../model/guild/struct.RichInvite.html
    /// [Create Invite]: ../model/permissions/constant.CREATE_INVITE.html
    /// [docs]: https://discordapp.com/developers/docs/resources/channel#create-channel-invite
    pub fn create_invite<F>(&self, channel_id: u64, f: F)
        -> FutureResult<RichInvite>
        where F: FnOnce(CreateInvite) -> CreateInvite {
        let map = serenity_utils::vecmap_to_json_map(f(CreateInvite::default()).0);

        self.post(Route::CreateInvite { channel_id }, Some(&Value::Object(map)))
    }

    /// Creates a permission override for a member or a role in a channel.
    pub fn create_permission(
        &self,
        channel_id: u64,
        target: &PermissionOverwrite,
    ) -> FutureResult<()> {
        let (id, kind) = match target.kind {
            PermissionOverwriteType::Member(id) => (id.0, "member"),
            PermissionOverwriteType::Role(id) => (id.0, "role"),
        };
        let map = json!({
            "allow": target.allow.bits(),
            "deny": target.deny.bits(),
            "id": id,
            "type": kind,
        });

        self.verify(Route::CreatePermission {
            target_id: id,
            channel_id,
        }, Some(&map))
    }

    /// Creates a private channel with a user.
    pub fn create_private_channel(&self, user_id: u64)
        -> FutureResult<PrivateChannel> {
        let map = json!({
            "recipient_id": user_id,
        });

        self.post(Route::CreatePrivateChannel, Some(&map))
    }

    /// Reacts to a message.
    pub fn create_reaction(
        &self,
        channel_id: u64,
        message_id: u64,
        reaction_type: &ReactionType
    ) -> FutureResult<()> {
        self.verify(Route::CreateReaction {
            reaction: &utils::reaction_type_data(reaction_type),
            channel_id,
            message_id,
        }, None)
    }

    /// Creates a role.
    pub fn create_role<F>(&self, guild_id: u64, f: F) -> FutureResult<Role>
        where F: FnOnce(EditRole) -> EditRole {
        let map = serenity_utils::vecmap_to_json_map(f(EditRole::default()).0);

<<<<<<< HEAD
        self.post(Route::CreateRole { guild_id }, Some(&Value::Object(map)))
    }
=======
/// Creates a webhook for the given [channel][`GuildChannel`]'s Id, passing in
/// the given data.
///
/// This method requires authentication.
///
/// The Value is a map with the values of:
///
/// - **avatar**: base64-encoded 128x128 image for the webhook's default avatar
///   (_optional_);
/// - **name**: the name of the webhook, limited to between 2 and 100 characters
///   long.
///
/// # Examples
///
/// Creating a webhook named `test`:
///
/// ```rust,ignore
/// extern crate serde_json;
/// extern crate serenity;
///
/// use serde_json::builder::ObjectBuilder;
/// use serenity::http;
///
/// let channel_id = 81384788765712384;
/// let map = ObjectBuilder::new().insert("name", "test").build();
///
/// let webhook = http::create_webhook(channel_id, map).expect("Error creating");
/// ```
///
/// [`GuildChannel`]: ../model/channel/struct.GuildChannel.html
pub fn create_webhook(channel_id: u64, map: &Value) -> Result<Webhook> {
    let body = map.to_string();
    let response = request!(
        Route::ChannelsIdWebhooks(channel_id),
        post(body),
        "/channels/{}/webhooks",
        channel_id
    );

    serde_json::from_reader::<HyperResponse, Webhook>(response)
        .map_err(From::from)
}
>>>>>>> b71d99fd

    /// Creates a webhook for the given [channel][`GuildChannel`]'s Id, passing
    /// in the given data.
    ///
    /// This method requires authentication.
    ///
    /// The Value is a map with the values of:
    ///
    /// - **avatar**: base64-encoded 128x128 image for the webhook's default
    ///   avatar (_optional_);
    /// - **name**: the name of the webhook, limited to between 2 and 100
    ///   characters long.
    ///
    /// # Examples
    ///
    /// Creating a webhook named `test`:
    ///
    /// ```rust,ignore
    /// extern crate serde_json;
    /// extern crate serenity;
    ///
    /// use serde_json::builder::ObjectBuilder;
    /// use serenity::http;
    ///
    /// let channel_id = 81384788765712384;
    /// let map = ObjectBuilder::new().insert("name", "test").build();
    ///
    /// let webhook = http::create_webhook(channel_id, map)
    ///     .expect("Error creating");
    /// ```
    ///
    /// [`GuildChannel`]: ../model/channel/struct.GuildChannel.html
    pub fn create_webhook(&self, channel_id: u64, map: &Value)
        -> FutureResult<Webhook> {
        self.post(Route::CreateWebhook { channel_id }, Some(map))
    }

    /// Deletes a private channel or a channel in a guild.
    pub fn delete_channel(&self, channel_id: u64) -> FutureResult<Channel> {
        self.delete(Route::DeleteChannel { channel_id }, None)
    }

    /// Deletes an emoji from a server.
    pub fn delete_emoji(&self, guild_id: u64, emoji_id: u64)
        -> FutureResult<()> {
        self.delete(Route::DeleteEmoji { guild_id, emoji_id }, None)
    }

    /// Deletes a guild, only if connected account owns it.
    pub fn delete_guild(&self, guild_id: u64)
        -> FutureResult<PartialGuild> {
        self.delete(Route::DeleteGuild { guild_id }, None)
    }

    /// Remvoes an integration from a guild.
    pub fn delete_guild_integration(
        &self,
        guild_id: u64,
        integration_id: u64,
    ) -> FutureResult<()> {
        self.verify(Route::DeleteGuildIntegration {
            guild_id,
            integration_id,
        }, None)
    }

    /// Deletes an invite by code.
    pub fn delete_invite(&self, code: &str) -> FutureResult<Invite> {
        self.delete(Route::DeleteInvite { code }, None)
    }

    /// Deletes a message if created by us or we have specific permissions.
    pub fn delete_message(&self, channel_id: u64, message_id: u64)
        -> FutureResult<()> {
        self.verify(Route::DeleteMessage { channel_id, message_id }, None)
    }

    /// Deletes a bunch of messages, only works for bots.
    pub fn delete_messages<T, It>(&self, channel_id: u64, message_ids: It)
        -> FutureResult<()>
        where T: AsRef<MessageId>, It: IntoIterator<Item=T> {
        let ids = message_ids
            .into_iter()
            .map(|id| id.as_ref().0)
            .collect::<Vec<u64>>();

<<<<<<< HEAD
        let map = json!({
            "messages": ids,
        });
=======
/// Deletes all of the [`Reaction`]s associated with a [`Message`].
///
/// # Examples
///
/// ```rust,no_run
/// use serenity::http;
/// use serenity::model::id::{ChannelId, MessageId};
///
/// let channel_id = ChannelId(7);
/// let message_id = MessageId(8);
///
/// let _ = http::delete_message_reactions(channel_id.0, message_id.0)
///     .expect("Error deleting reactions");
/// ```
///
/// [`Message`]: ../model/channel/struct.Message.html
/// [`Reaction`]: ../model/channel/struct.Reaction.html
pub fn delete_message_reactions(channel_id: u64, message_id: u64) -> Result<()> {
    verify(
        204,
        request!(
            Route::ChannelsIdMessagesIdReactions(channel_id),
            delete,
            "/channels/{}/messages/{}/reactions",
            channel_id,
            message_id
        ),
    )
}
>>>>>>> b71d99fd

        self.verify(Route::DeleteMessages { channel_id }, Some(&map))
    }

    /// Deletes all of the [`Reaction`]s associated with a [`Message`].
    ///
    /// # Examples
    ///
    /// ```rust,no_run
    /// use serenity::http;
    /// use serenity::model::{ChannelId, MessageId};
    ///
    /// let channel_id = ChannelId(7);
    /// let message_id = MessageId(8);
    ///
    /// let _ = http::delete_message_reactions(channel_id.0, message_id.0)
    ///     .expect("Error deleting reactions");
    /// ```
    ///
    /// [`Message`]: ../model/channel/struct.Message.html
    /// [`Reaction`]: ../model/channel/struct.Reaction.html
    pub fn delete_message_reactions(&self, channel_id: u64, message_id: u64)
        -> FutureResult<()> {
        self.verify(Route::DeleteMessageReactions {
            channel_id,
            message_id,
<<<<<<< HEAD
        }, None)
    }

    /// Deletes a permission override from a role or a member in a channel.
    pub fn delete_permission(&self, channel_id: u64, target_id: u64)
        -> FutureResult<()> {
        self.verify(Route::DeletePermission { channel_id, target_id }, None)
    }
=======
            reaction_type.as_data(),
            user
        ),
    )
}

/// Deletes a role from a server. Can't remove the default everyone role.
pub fn delete_role(guild_id: u64, role_id: u64) -> Result<()> {
    verify(
        204,
        request!(
            Route::GuildsIdRolesId(guild_id),
            delete,
            "/guilds/{}/roles/{}",
            guild_id,
            role_id
        ),
    )
}

/// Deletes a [`Webhook`] given its Id.
///
/// This method requires authentication, whereas [`delete_webhook_with_token`]
/// does not.
///
/// # Examples
///
/// Deletes a webhook given its Id:
///
/// ```rust,no_run
/// use serenity::{Client, http};
/// use std::env;
///
/// // Due to the `delete_webhook` function requiring you to authenticate, you
/// // must have set the token first.
/// http::set_token(&env::var("DISCORD_TOKEN").unwrap());
///
/// http::delete_webhook(245037420704169985).expect("Error deleting webhook");
/// ```
///
/// [`Webhook`]: ../model/webhook/struct.Webhook.html
/// [`delete_webhook_with_token`]: fn.delete_webhook_with_token.html
pub fn delete_webhook(webhook_id: u64) -> Result<()> {
    verify(
        204,
        request!(
            Route::WebhooksId(webhook_id),
            delete,
            "/webhooks/{}",
            webhook_id,
        ),
    )
}

/// Deletes a [`Webhook`] given its Id and unique token.
///
/// This method does _not_ require authentication.
///
/// # Examples
///
/// Deletes a webhook given its Id and unique token:
///
/// ```rust,no_run
/// use serenity::http;
///
/// let id = 245037420704169985;
/// let token = "ig5AO-wdVWpCBtUUMxmgsWryqgsW3DChbKYOINftJ4DCrUbnkedoYZD0VOH1QLr-S3sV";
///
/// http::delete_webhook_with_token(id, token).expect("Error deleting webhook");
/// ```
///
/// [`Webhook`]: ../model/webhook/struct.Webhook.html
pub fn delete_webhook_with_token(webhook_id: u64, token: &str) -> Result<()> {
    let client = request_client!();

    verify(
        204,
        retry(|| {
            client
                .delete(&format!(api!("/webhooks/{}/{}"), webhook_id, token))
        }).map_err(Error::Hyper)?,
    )
}
>>>>>>> b71d99fd

    /// Deletes a reaction from a message if owned by us or
    /// we have specific permissions.
    pub fn delete_reaction(
        &self,
        channel_id: u64,
        message_id: u64,
        user_id: Option<u64>,
        reaction_type: &ReactionType,
    ) -> FutureResult<()> {
        let reaction_type = utils::reaction_type_data(reaction_type);
        let user = user_id
            .map(|uid| uid.to_string())
            .unwrap_or_else(|| "@me".to_string());

        self.verify(Route::DeleteReaction {
            reaction: &reaction_type,
            user: &user,
            channel_id,
            message_id,
        }, None)
    }

    /// Deletes a role from a server. Can't remove the default everyone role.
    pub fn delete_role(&self, guild_id: u64, role_id: u64)
        -> FutureResult<()> {
        self.verify(Route::DeleteRole { guild_id, role_id }, None)
    }

    /// Deletes a [`Webhook`] given its Id.
    ///
    /// This method requires authentication, whereas
    /// [`delete_webhook_with_token`] does not.
    ///
    /// # Examples
    ///
    /// Deletes a webhook given its Id:
    ///
    /// ```rust,no_run
    /// use serenity::{Client, http};
    /// use std::env;
    ///
    /// // Due to the `delete_webhook` function requiring you to authenticate,
    /// // you must have set the token first.
    /// http::set_token(&env::var("DISCORD_TOKEN").unwrap());
    ///
    /// http::delete_webhook(245037420704169985)
    ///     .expect("Error deleting webhook");
    /// ```
    ///
    /// [`Webhook`]: ../model/webhook/struct.Webhook.html
    /// [`delete_webhook_with_token`]: fn.delete_webhook_with_token.html
    pub fn delete_webhook(&self, webhook_id: u64) -> FutureResult<()> {
        self.verify(Route::DeleteWebhook { webhook_id }, None)
    }

    /// Deletes a [`Webhook`] given its Id and unique token.
    ///
    /// This method does _not_ require authentication.
    ///
    /// # Examples
    ///
    /// Deletes a webhook given its Id and unique token:
    ///
    /// ```rust,no_run
    /// use serenity::http;
    ///
    /// let id = 245037420704169985;
    /// let token = "ig5AO-wdVWpCBtUUMxmgsWryqgsW3DChbKYOINftJ4DCrUbnkedoYZD0VOH1QLr-S3sV";
    ///
    /// http::delete_webhook_with_token(id, token)
    ///     .expect("Error deleting webhook");
    /// ```
    ///
    /// [`Webhook`]: ../model/webhook/struct.Webhook.html
    pub fn delete_webhook_with_token(&self, webhook_id: u64, token: &str)
        -> FutureResult<()> {
        self.verify(Route::DeleteWebhookWithToken { webhook_id, token }, None)
    }

<<<<<<< HEAD
    /// Changes channel information.
    pub fn edit_channel<F>(&self, channel_id: u64, f: F)
        -> FutureResult<GuildChannel>
        where F: FnOnce(EditChannel) -> EditChannel {
        let channel = f(EditChannel::default()).0;
        let map = Value::Object(serenity_utils::vecmap_to_json_map(channel));
=======
/// Edits a [`Guild`]'s embed setting.
///
/// [`Guild`]: ../model/guild/struct.Guild.html
pub fn edit_guild_embed(guild_id: u64, map: &Value) -> Result<GuildEmbed> {
    let body = map.to_string();
    let response = request!(
        Route::GuildsIdEmbed(guild_id),
        patch(body),
        "/guilds/{}/embed",
        guild_id
    );

    serde_json::from_reader::<HyperResponse, GuildEmbed>(response)
        .map_err(From::from)
}
>>>>>>> b71d99fd

        self.patch(Route::EditChannel { channel_id }, Some(&map))
    }

    /// Changes emoji information.
    pub fn edit_emoji(&self, guild_id: u64, emoji_id: u64, name: &str)
        -> FutureResult<Emoji> {
        let map = json!({
            "name": name,
        });

        self.patch(Route::EditEmoji { guild_id, emoji_id }, Some(&map))
    }

<<<<<<< HEAD
    /// Changes guild information.
    pub fn edit_guild<F>(&self, guild_id: u64, f: F)
        -> FutureResult<PartialGuild>
        where F: FnOnce(EditGuild) -> EditGuild {
        let guild = f(EditGuild::default()).0;
        let map = Value::Object(serenity_utils::vecmap_to_json_map(guild));
=======
/// Edits the current user's nickname for the provided [`Guild`] via its Id.
///
/// Pass `None` to reset the nickname.
///
/// [`Guild`]: ../model/guild/struct.Guild.html
pub fn edit_nickname(guild_id: u64, new_nickname: Option<&str>) -> Result<()> {
    let map = json!({ "nick": new_nickname });
    let body = map.to_string();
    let response = request!(
        Route::GuildsIdMembersMeNick(guild_id),
        patch(body),
        "/guilds/{}/members/@me/nick",
        guild_id
    );

    verify(200, response)
}
>>>>>>> b71d99fd

        self.patch(Route::EditGuild { guild_id }, Some(&map))
    }

    /// Edits the positions of a guild's channels.
    pub fn edit_guild_channel_positions<It>(&self, guild_id: u64, channels: It)
        -> FutureResult<()> where It: IntoIterator<Item = (ChannelId, u64)> {
        let items = channels.into_iter().map(|(id, pos)| json!({
            "id": id,
            "position": pos,
        })).collect();

        let map = Value::Array(items);

        self.patch(Route::EditGuildChannels { guild_id }, Some(&map))
    }

    /// Edits a [`Guild`]'s embed setting.
    ///
    /// [`Guild`]: ../model/guild/struct.Guild.html
    // todo
    pub fn edit_guild_embed(&self, guild_id: u64, map: &Value)
        -> FutureResult<GuildEmbed> {
        self.patch(Route::EditGuildEmbed { guild_id }, Some(map))
    }

    /// Does specific actions to a member.
    pub fn edit_member<F>(&self, guild_id: u64, user_id: u64, f: F)
        -> FutureResult<()> where F: FnOnce(EditMember) -> EditMember {
        let member = f(EditMember::default()).0;
        let map = Value::Object(serenity_utils::vecmap_to_json_map(member));

<<<<<<< HEAD
        self.verify(Route::EditMember { guild_id, user_id }, Some(&map))
    }
=======
/// Executes a webhook, posting a [`Message`] in the webhook's associated
/// [`Channel`].
///
/// This method does _not_ require authentication.
///
/// Pass `true` to `wait` to wait for server confirmation of the message sending
/// before receiving a response. From the [Discord docs]:
///
/// > waits for server confirmation of message send before response, and returns
/// > the created message body (defaults to false; when false a message that is
/// > not saved does not return an error)
///
/// The map can _optionally_ contain the following data:
///
/// - `avatar_url`: Override the default avatar of the webhook with a URL.
/// - `tts`: Whether this is a text-to-speech message (defaults to `false`).
/// - `username`: Override the default username of the webhook.
///
/// Additionally, _at least one_ of the following must be given:
///
/// - `content`: The content of the message.
/// - `embeds`: An array of rich embeds.
///
/// **Note**: For embed objects, all fields are registered by Discord except for
/// `height`, `provider`, `proxy_url`, `type` (it will always be `rich`),
/// `video`, and `width`. The rest will be determined by Discord.
///
/// # Examples
///
/// Sending a webhook with message content of `test`:
///
/// ```rust,ignore
/// extern crate serde_json;
/// extern crate serenity;
///
/// use serde_json::builder::ObjectBuilder;
/// use serenity::http;
///
/// let id = 245037420704169985;
/// let token = "ig5AO-wdVWpCBtUUMxmgsWryqgsW3DChbKYOINftJ4DCrUbnkedoYZD0VOH1QLr-S3sV";
/// let map = ObjectBuilder::new().insert("content", "test").build();
///
/// let message = match http::execute_webhook(id, token, true, map) {
///     Ok(Some(message)) => message,
///     Ok(None) => {
///         println!("Expected a webhook message");
///
///         return;
///     },
///     Err(why) => {
///         println!("Error executing webhook: {:?}", why);
///
///         return;
///     },
/// };
/// ```
///
/// [`Channel`]: ../model/channel/enum.Channel.html
/// [`Message`]: ../model/channel/struct.Message.html
/// [Discord docs]: https://discordapp.com/developers/docs/resources/webhook#querystring-params
pub fn execute_webhook(webhook_id: u64,
                       token: &str,
                       wait: bool,
                       map: &JsonMap)
                       -> Result<Option<Message>> {
    let body = serde_json::to_string(map)?;

    let client = request_client!();

    let response = retry(|| {
        client
            .post(&format!(
                api!("/webhooks/{}/{}?wait={}"),
                webhook_id,
                token,
                wait
            ))
            .body(&body)
            .header(ContentType(
                Mime(TopLevel::Application, SubLevel::Json, vec![]),
            ))
    }).map_err(Error::Hyper)?;

    if response.status == StatusCode::NoContent {
        return Ok(None);
    }

    serde_json::from_reader::<HyperResponse, Message>(response)
        .map(Some)
        .map_err(From::from)
}

/// Gets the active maintenances from Discord's Status API.
///
/// Does not require authentication.
pub fn get_active_maintenances() -> Result<Vec<Maintenance>> {
    let client = request_client!();
>>>>>>> b71d99fd

    /// Edits a message by Id.
    ///
    /// **Note**: Only the author of a message can modify it.
    pub fn edit_message<F: FnOnce(EditMessage) -> EditMessage>(
        &self,
        channel_id: u64,
        message_id: u64,
        f: F,
    ) -> FutureResult<Message> {
        let msg = f(EditMessage::default());
        let map = Value::Object(serenity_utils::vecmap_to_json_map(msg.0));

        self.patch(Route::EditMessage { channel_id, message_id }, Some(&map))
    }

    /// Edits the current user's nickname for the provided [`Guild`] via its Id.
    ///
    /// Pass `None` to reset the nickname.
    ///
    /// [`Guild`]: ../model/guild/struct.Guild.html
    pub fn edit_nickname(&self, guild_id: u64, new_nickname: Option<&str>)
        -> FutureResult<()> {
        self.patch(Route::EditNickname { guild_id }, Some(&json!({
            "nick": new_nickname,
        })))
    }

    /// Edits the current user's profile settings.
    pub fn edit_profile(&self, map: &Value) -> FutureResult<CurrentUser> {
        self.patch(Route::EditProfile, Some(map))
    }

    /// Changes a role in a guild.
    pub fn edit_role<F>(&self, guild_id: u64, role_id: u64, f: F)
        -> FutureResult<Role> where F: FnOnce(EditRole) -> EditRole {
        let role = f(EditRole::default()).0;
        let map = Value::Object(serenity_utils::vecmap_to_json_map(role));

        self.patch(Route::EditRole { guild_id, role_id }, Some(&map))
    }

    /// Changes the position of a role in a guild.
    pub fn edit_role_position(
        &self,
        guild_id: u64,
        role_id: u64,
        position: u64,
    ) -> FutureResult<Vec<Role>> {
        self.patch(Route::EditRole { guild_id, role_id }, Some(&json!({
            "id": role_id,
            "position": position,
        })))
    }

    /// Edits a the webhook with the given data.
    ///
    /// The Value is a map with optional values of:
    ///
    /// - **avatar**: base64-encoded 128x128 image for the webhook's default
    ///   avatar (_optional_);
    /// - **name**: the name of the webhook, limited to between 2 and 100
    ///   characters long.
    ///
    /// Note that, unlike with [`create_webhook`], _all_ values are optional.
    ///
    /// This method requires authentication, whereas [`edit_webhook_with_token`]
    /// does not.
    ///
    /// # Examples
    ///
    /// Edit the image of a webhook given its Id and unique token:
    ///
    /// ```rust,ignore
    /// extern crate serde_json;
    /// extern crate serenity;
    ///
    /// use serde_json::builder::ObjectBuilder;
    /// use serenity::http;
    ///
    /// let id = 245037420704169985;
    /// let token = "ig5AO-wdVWpCBtUUMxmgsWryqgsW3DChbKYOINftJ4DCrUbnkedoYZD0VOH1QLr-S3sV";
    /// let image = serenity::utils::read_image("./webhook_img.png")
    ///     .expect("Error reading image");
    /// let map = ObjectBuilder::new().insert("avatar", image).build();
    ///
    /// let edited = http::edit_webhook_with_token(id, token, map)
    ///     .expect("Error editing webhook");
    /// ```
    ///
    /// [`create_webhook`]: fn.create_webhook.html
    /// [`edit_webhook_with_token`]: fn.edit_webhook_with_token.html
    // The tests are ignored, rather than no_run'd, due to rustdoc tests with
    // external crates being incredibly messy and misleading in the end user's
    // view.
    pub fn edit_webhook(
        &self,
        webhook_id: u64,
        name: Option<&str>,
        avatar: Option<&str>,
    ) -> FutureResult<Webhook> {
        let map = json!({
            "avatar": avatar,
            "name": name,
        });

        self.patch(Route::EditWebhook { webhook_id }, Some(&map))
    }

    /// Edits the webhook with the given data.
    ///
    /// Refer to the documentation for [`edit_webhook`] for more information.
    ///
    /// This method does _not_ require authentication.
    ///
    /// # Examples
    ///
    /// Edit the name of a webhook given its Id and unique token:
    ///
    /// ```rust,ignore
    /// extern crate serde_json;
    /// extern crate serenity;
    ///
    /// use serde_json::builder::ObjectBuilder;
    /// use serenity::http;
    ///
    /// let id = 245037420704169985;
    /// let token = "ig5AO-wdVWpCBtUUMxmgsWryqgsW3DChbKYOINftJ4DCrUbnkedoYZD0VOH1QLr-S3sV";
    /// let map = ObjectBuilder::new().insert("name", "new name").build();
    ///
    /// let edited = http::edit_webhook_with_token(id, token, map)
    ///     .expect("Error editing webhook");
    /// ```
    ///
    /// [`edit_webhook`]: fn.edit_webhook.html
    pub fn edit_webhook_with_token(
        &self,
        webhook_id: u64,
        token: &str,
        name: Option<&str>,
        avatar: Option<&str>,
    ) -> FutureResult<Webhook> {
        let map = json!({
            "avatar": avatar,
            "name": name,
        });
        let route = Route::EditWebhookWithToken {
            token,
            webhook_id,
        };

<<<<<<< HEAD
        self.patch(route, Some(&map))
    }
=======
/// Retrieves the webhooks for the given [channel][`GuildChannel`]'s Id.
///
/// This method requires authentication.
///
/// # Examples
///
/// Retrieve all of the webhooks owned by a channel:
///
/// ```rust,no_run
/// use serenity::http;
///
/// let channel_id = 81384788765712384;
///
/// let webhooks = http::get_channel_webhooks(channel_id)
///     .expect("Error getting channel webhooks");
/// ```
///
/// [`GuildChannel`]: ../model/channel/struct.GuildChannel.html
pub fn get_channel_webhooks(channel_id: u64) -> Result<Vec<Webhook>> {
    let response = request!(
        Route::ChannelsIdWebhooks(channel_id),
        get,
        "/channels/{}/webhooks",
        channel_id
    );

    serde_json::from_reader::<HyperResponse, Vec<Webhook>>(response)
        .map_err(From::from)
}
>>>>>>> b71d99fd

    /// Executes a webhook, posting a [`Message`] in the webhook's associated
    /// [`Channel`].
    ///
    /// This method does _not_ require authentication.
    ///
    /// Pass `true` to `wait` to wait for server confirmation of the message
    /// sending before receiving a response. From the [Discord docs]:
    ///
    /// > waits for server confirmation of message send before response, and
    /// > returns the created message body (defaults to false; when false a
    /// > message that is not saved does not return an error)
    ///
    /// The map can _optionally_ contain the following data:
    ///
    /// - `avatar_url`: Override the default avatar of the webhook with a URL.
    /// - `tts`: Whether this is a text-to-speech message (defaults to `false`).
    /// - `username`: Override the default username of the webhook.
    ///
    /// Additionally, _at least one_ of the following must be given:
    ///
    /// - `content`: The content of the message.
    /// - `embeds`: An array of rich embeds.
    ///
    /// **Note**: For embed objects, all fields are registered by Discord except
    /// for `height`, `provider`, `proxy_url`, `type` (it will always be
    /// `rich`), `video`, and `width`. The rest will be determined by Discord.
    ///
    /// # Examples
    ///
    /// Sending a webhook with message content of `test`:
    ///
    /// ```rust,ignore
    /// extern crate serde_json;
    /// extern crate serenity;
    ///
    /// use serde_json::builder::ObjectBuilder;
    /// use serenity::http;
    ///
    /// let id = 245037420704169985;
    /// let token = "ig5AO-wdVWpCBtUUMxmgsWryqgsW3DChbKYOINftJ4DCrUbnkedoYZD0VOH1QLr-S3sV";
    /// let map = ObjectBuilder::new().insert("content", "test").build();
    ///
    /// let message = match http::execute_webhook(id, token, true, map) {
    ///     Ok(Some(message)) => message,
    ///     Ok(None) => {
    ///         println!("Expected a webhook message");
    ///
    ///         return;
    ///     },
    ///     Err(why) => {
    ///         println!("Error executing webhook: {:?}", why);
    ///
    ///         return;
    ///     },
    /// };
    /// ```
    ///
    /// [`Channel`]: ../model/channel/enum.Channel.html
    /// [`Message`]: ../model/channel/struct.Message.html
    /// [Discord docs]: https://discordapp.com/developers/docs/resources/webhook#querystring-params
    pub fn execute_webhook<F: FnOnce(ExecuteWebhook) -> ExecuteWebhook>(
        &self,
        webhook_id: u64,
        token: &str,
        wait: bool,
        f: F,
    ) -> FutureResult<Option<Message>> {
        let execution = f(ExecuteWebhook::default()).0;
        let map = Value::Object(serenity_utils::vecmap_to_json_map(execution));

        let route = Route::ExecuteWebhook {
            token,
            wait,
            webhook_id,
        };

        if wait {
            self.post(route, Some(&map))
        } else {
            Box::new(self.verify(route, Some(&map)).map(|_| None))
        }
    }

    /// Gets the active maintenances from Discord's Status API.
    ///
    /// Does not require authentication.
    // pub fn get_active_maintenances() -> FutureResult<Vec<Maintenance>> {
    //     let client = request_client!();

    //     let response = retry(|| {
    //         client.get(status!("/scheduled-maintenances/active.json"))
    //     })?;

    //     let mut map: BTreeMap<String, Value> = serde_json::from_reader(response)?;

    //     match map.remove("scheduled_maintenances") {
    //         Some(v) => serde_json::from_value::<Vec<Maintenance>>(v)
    //             .map_err(From::from),
    //         None => Ok(vec![]),
    //     }
    // }

    /// Gets all the users that are banned in specific guild.
    pub fn get_bans(&self, guild_id: u64) -> FutureResult<Vec<Ban>> {
        self.get(Route::GetBans { guild_id })
    }

    /// Gets all audit logs in a specific guild.
    pub fn get_audit_logs(
        &self,
        guild_id: u64,
        action_type: Option<u8>,
        user_id: Option<u64>,
        before: Option<u64>,
        limit: Option<u8>,
    ) -> FutureResult<AuditLogs> {
        self.get(Route::GetAuditLogs {
            action_type,
            before,
            guild_id,
            limit,
            user_id,
        })
    }

    /// Gets current bot gateway.
    pub fn get_bot_gateway(&self) -> FutureResult<BotGateway> {
        self.get(Route::GetBotGateway)
    }

    /// Gets all invites for a channel.
    pub fn get_channel_invites(&self, channel_id: u64)
        -> FutureResult<Vec<RichInvite>> {
        self.get(Route::GetChannelInvites { channel_id })
    }

    /// Retrieves the webhooks for the given [channel][`GuildChannel`]'s Id.
    ///
    /// This method requires authentication.
    ///
    /// # Examples
    ///
    /// Retrieve all of the webhooks owned by a channel:
    ///
    /// ```rust,no_run
    /// use serenity::http;
    ///
    /// let channel_id = 81384788765712384;
    ///
    /// let webhooks = http::get_channel_webhooks(channel_id)
    ///     .expect("Error getting channel webhooks");
    /// ```
    ///
    /// [`GuildChannel`]: ../model/channel/struct.GuildChannel.html
    pub fn get_channel_webhooks(&self, channel_id: u64)
        -> FutureResult<Vec<Webhook>> {
        self.get(Route::GetChannelWebhooks { channel_id })
    }

    /// Gets channel information.
    pub fn get_channel(&self, channel_id: u64) -> FutureResult<Channel> {
        self.get(Route::GetChannel { channel_id })
    }

    /// Gets all channels in a guild.
    pub fn get_channels(&self, guild_id: u64)
        -> FutureResult<Vec<GuildChannel>> {
        self.get(Route::GetChannels { guild_id })
    }

<<<<<<< HEAD
    /// Gets information about the current application.
    ///
    /// **Note**: Only applications may use this endpoint.
    pub fn get_current_application_info(&self)
        -> FutureResult<CurrentApplicationInfo> {
        self.get(Route::GetCurrentApplicationInfo)
=======
/// Gets a guild's vanity URL if it has one.
pub fn get_guild_vanity_url(guild_id: u64) -> Result<String> {
    #[derive(Deserialize)]
    struct GuildVanityUrl {
        code: String,
    }

    let response = request!(
        Route::GuildsIdVanityUrl(guild_id),
        get,
        "/guilds/{}/vanity-url",
        guild_id
    );

    serde_json::from_reader::<HyperResponse, GuildVanityUrl>(response)
        .map(|x| x.code)
        .map_err(From::from)
}

/// Gets the members of a guild. Optionally pass a `limit` and the Id of the
/// user to offset the result by.
pub fn get_guild_members(guild_id: u64,
                         limit: Option<u64>,
                         after: Option<u64>)
                         -> Result<Vec<Member>> {
    let response = request!(
        Route::GuildsIdMembers(guild_id),
        get,
        "/guilds/{}/members?limit={}&after={}",
        guild_id,
        limit.unwrap_or(500),
        after.unwrap_or(0)
    );

    let mut v = serde_json::from_reader::<HyperResponse, Value>(response)?;

    if let Some(values) = v.as_array_mut() {
        let num = Value::Number(Number::from(guild_id));

        for value in values {
            if let Some(element) = value.as_object_mut() {
                element.insert("guild_id".to_string(), num.clone());
            }
        }
>>>>>>> b71d99fd
    }

    /// Gets information about the user we're connected with.
    pub fn get_current_user(&self, ) -> FutureResult<CurrentUser> {
        self.get(Route::GetCurrentUser)
    }

    /// Gets current gateway.
    pub fn get_gateway(&self) -> FutureResult<Gateway> {
        self.get(Route::GetGateway)
    }

<<<<<<< HEAD
    /// Gets guild information.
    pub fn get_guild(&self, guild_id: u64) -> FutureResult<PartialGuild> {
        self.get(Route::GetGuild { guild_id })
    }

    /// Gets a guild embed information.
    pub fn get_guild_embed(&self, guild_id: u64)
        -> FutureResult<GuildEmbed> {
        self.get(Route::GetGuildEmbed { guild_id })
    }

    /// Gets integrations that a guild has.
    pub fn get_guild_integrations(&self, guild_id: u64)
        -> FutureResult<Vec<Integration>> {
        self.get(Route::GetGuildIntegrations { guild_id })
    }
=======
/// Gets regions that a guild can use. If a guild has the `VIP_REGIONS` feature
/// enabled, then additional VIP-only regions are returned.
pub fn get_guild_regions(guild_id: u64) -> Result<Vec<VoiceRegion>> {
    let response = request!(
        Route::GuildsIdRegions(guild_id),
        get,
        "/guilds/{}/regions",
        guild_id
    );

    serde_json::from_reader::<HyperResponse, Vec<VoiceRegion>>(response)
        .map_err(From::from)
}

/// Retrieves a list of roles in a [`Guild`].
///
/// [`Guild`]: ../model/guild/struct.Guild.html
pub fn get_guild_roles(guild_id: u64) -> Result<Vec<Role>> {
    let response = request!(
        Route::GuildsIdRoles(guild_id),
        get,
        "/guilds/{}/roles",
        guild_id
    );

    serde_json::from_reader::<HyperResponse, Vec<Role>>(response)
        .map_err(From::from)
}

/// Retrieves the webhooks for the given [guild][`Guild`]'s Id.
///
/// This method requires authentication.
///
/// # Examples
///
/// Retrieve all of the webhooks owned by a guild:
///
/// ```rust,no_run
/// use serenity::http;
///
/// let guild_id = 81384788765712384;
///
/// let webhooks = http::get_guild_webhooks(guild_id)
///     .expect("Error getting guild webhooks");
/// ```
///
/// [`Guild`]: ../model/guild/struct.Guild.html
pub fn get_guild_webhooks(guild_id: u64) -> Result<Vec<Webhook>> {
    let response = request!(
        Route::GuildsIdWebhooks(guild_id),
        get,
        "/guilds/{}/webhooks",
        guild_id
    );

    serde_json::from_reader::<HyperResponse, Vec<Webhook>>(response)
        .map_err(From::from)
}
>>>>>>> b71d99fd

    /// Gets all invites to a guild.
    pub fn get_guild_invites(&self, guild_id: u64)
        -> FutureResult<Vec<RichInvite>> {
        self.get(Route::GetGuildInvites { guild_id })
    }

    /// Gets the members of a guild. Optionally pass a `limit` and the Id of the
    /// user to offset the result by.
    pub fn get_guild_members(
        &self,
        guild_id: u64,
        limit: Option<u64>,
        after: Option<u64>
    ) -> FutureResult<Vec<Member>> {
        let done = self.get(Route::GetGuildMembers { after, guild_id, limit })
            .and_then(move |mut v: Value| {
                if let Some(values) = v.as_array_mut() {
                    let num = Value::Number(Number::from(guild_id));

                    for value in values {
                        if let Some(element) = value.as_object_mut() {
                            element.insert("guild_id".to_string(), num.clone());
                        }
                    }
                }

                serde_json::from_value::<Vec<Member>>(v).map_err(From::from)
            });

        Box::new(done)
    }

    /// Gets the amount of users that can be pruned.
    pub fn get_guild_prune_count(&self, guild_id: u64, days: u16)
        -> FutureResult<GuildPrune> {
        self.get(Route::GetGuildPruneCount {
            days: days as u64,
            guild_id,
        })
    }

    /// Gets regions that a guild can use. If a guild has
    /// [`Feature::VipRegions`] enabled, then additional VIP-only regions are
    /// returned.
    ///
    /// [`Feature::VipRegions`]: ../model/enum.Feature.html#variant.VipRegions
    pub fn get_guild_regions(&self, guild_id: u64)
        -> FutureResult<Vec<VoiceRegion>> {
        self.get(Route::GetGuildRegions { guild_id })
    }

    /// Retrieves a list of roles in a [`Guild`].
    ///
    /// [`Guild`]: ../model/guild/struct.Guild.html
    pub fn get_guild_roles(&self, guild_id: u64)
        -> FutureResult<Vec<Role>> {
        self.get(Route::GetGuildRoles { guild_id })
    }

    /// Retrieves the webhooks for the given [guild][`Guild`]'s Id.
    ///
    /// This method requires authentication.
    ///
    /// # Examples
    ///
    /// Retrieve all of the webhooks owned by a guild:
    ///
    /// ```rust,no_run
    /// use serenity::http;
    ///
    /// let guild_id = 81384788765712384;
    ///
    /// let webhooks = http::get_guild_webhooks(guild_id)
    ///     .expect("Error getting guild webhooks");
    /// ```
    ///
    /// [`Guild`]: ../model/guild/struct.Guild.html
    pub fn get_guild_webhooks(&self, guild_id: u64)
        -> FutureResult<Vec<Webhook>> {
        self.get(Route::GetGuildWebhooks { guild_id })
    }

    /// Gets a paginated list of the current user's guilds.
    ///
    /// The `limit` has a maximum value of 100.
    ///
    /// [Discord's documentation][docs]
    ///
    /// # Examples
    ///
    /// Get the first 10 guilds after a certain guild's Id:
    ///
    /// ```rust,no_run
    /// use serenity::http::{GuildPagination, get_guilds};
    /// use serenity::model::GuildId;
    ///
    /// let guild_id = GuildId(81384788765712384);
    ///
    /// let guilds = get_guilds(&GuildPagination::After(guild_id), 10).unwrap();
    /// ```
    ///
    /// [docs]: https://discordapp.com/developers/docs/resources/user#get-current-user-guilds
    pub fn get_guilds(&self, target: &GuildPagination, limit: u64)
        -> FutureResult<Vec<GuildInfo>> {
        let (after, before) = match *target {
            GuildPagination::After(v) => (Some(v.0), None),
            GuildPagination::Before(v) => (None, Some(v.0)),
        };

        self.get(Route::GetGuilds { after, before, limit })
    }

    /// Gets information about a specific invite.
    pub fn get_invite<'a>(&self, code: &'a str, stats: bool)
        -> Box<Future<Item = Invite, Error = Error> + 'a> {
        self.get(Route::GetInvite { code, stats })
    }

    /// Gets member of a guild.
    pub fn get_member(&self, guild_id: u64, user_id: u64)
        -> FutureResult<Member> {
        let done = self.get::<Value>(Route::GetMember { guild_id, user_id })
            .and_then(move |mut v| {
                if let Some(map) = v.as_object_mut() {
                    map.insert("guild_id".to_string(), Value::Number(Number::from(guild_id)));
                }

                serde_json::from_value(v).map_err(From::from)
            });

        Box::new(done)
    }

    /// Gets a message by an Id, bots only.
    pub fn get_message(&self, channel_id: u64, message_id: u64)
        -> FutureResult<Message> {
        self.get(Route::GetMessage { channel_id, message_id })
    }

    /// Gets X messages from a channel.
    pub fn get_messages<'a, F: FnOnce(GetMessages) -> GetMessages>(
        &'a self,
        channel_id: u64,
        f: F,
    ) -> Box<Future<Item = Vec<Message>, Error = Error> + 'a> {
        let mut map = f(GetMessages::default()).0;

        let limit = map.remove(&"limit").unwrap_or(50);
        let mut query = format!("?limit={}", limit);

        if let Some(after) = map.remove(&"after") {
            ftry!(write!(query, "&after={}", after));
        }

        if let Some(around) = map.remove(&"around") {
            ftry!(write!(query, "&around={}", around));
        }

        if let Some(before) = map.remove(&"before") {
            ftry!(write!(query, "&before={}", before));
        }

        self.get(Route::GetMessages {
            channel_id,
            query,
        })
    }

    /// Gets all pins of a channel.
    pub fn get_pins(&self, channel_id: u64) -> FutureResult<Vec<Message>> {
        self.get(Route::GetPins { channel_id })
    }

    /// Gets user Ids based on their reaction to a message.
    pub fn get_reaction_users(
        &self,
        channel_id: u64,
        message_id: u64,
        reaction_type: &ReactionType,
        limit: Option<u8>,
        after: Option<u64>
    ) -> FutureResult<Vec<User>> {
        let reaction = utils::reaction_type_data(reaction_type);
        self.get(Route::GetReactionUsers {
            limit: limit.unwrap_or(50),
            after,
            channel_id,
            message_id,
            reaction,
        })
    }

    // /// Gets the current unresolved incidents from Discord's Status API.
    // ///
    // /// Does not require authentication.
    // pub fn get_unresolved_incidents(&self) -> FutureResult<Vec<Incident>> {
    //     let client = request_client!();

    //     let response = retry(|| client.get(status!("/incidents/unresolved.json")))?;

    //     let mut map: BTreeMap<String, Value> = serde_json::from_reader(response)?;

    //     match map.remove("incidents") {
    //         Some(v) => serde_json::from_value::<Vec<Incident>>(v)
    //             .map_err(From::from),
    //         None => Ok(vec![]),
    //     }
    // }

    // /// Gets the upcoming (planned) maintenances from Discord's Status API.
    // ///
    // /// Does not require authentication.
    // pub fn get_upcoming_maintenances(&self) -> FutureResult<Vec<Maintenance>> {
    //     let client = request_client!();

    //     let response = retry(|| {
    //         client.get(status!("/scheduled-maintenances/upcoming.json"))
    //     })?;

    //     let mut map: BTreeMap<String, Value> = serde_json::from_reader(response)?;

    //     match map.remove("scheduled_maintenances") {
    //         Some(v) => serde_json::from_value::<Vec<Maintenance>>(v)
    //             .map_err(From::from),
    //         None => Ok(vec![]),
    //     }
    // }

    /// Gets a user by Id.
    pub fn get_user(&self, user_id: u64) -> FutureResult<User> {
        self.get(Route::GetUser { user_id })
    }

    /// Gets our DM channels.
    pub fn get_user_dm_channels(&self)
        -> FutureResult<Vec<PrivateChannel>> {
        self.get(Route::GetUserDmChannels)
    }

    /// Gets all voice regions.
    pub fn get_voice_regions(&self) -> FutureResult<Vec<VoiceRegion>> {
        self.get(Route::GetVoiceRegions)
    }

    /// Retrieves a webhook given its Id.
    ///
    /// This method requires authentication, whereas [`get_webhook_with_token`] does
    /// not.
    ///
    /// # Examples
    ///
    /// Retrieve a webhook by Id:
    ///
    /// ```rust,no_run
    /// use serenity::http;
    ///
    /// let id = 245037420704169985;
    /// let webhook = http::get_webhook(id).expect("Error getting webhook");
    /// ```
    ///
    /// [`get_webhook_with_token`]: fn.get_webhook_with_token.html
    pub fn get_webhook(&self, webhook_id: u64) -> FutureResult<Webhook> {
        self.get(Route::GetWebhook { webhook_id })
    }

    /// Retrieves a webhook given its Id and unique token.
    ///
    /// This method does _not_ require authentication.
    ///
    /// # Examples
    ///
    /// Retrieve a webhook by Id and its unique token:
    ///
    /// ```rust,no_run
    /// use serenity::http;
    ///
    /// let id = 245037420704169985;
    /// let token = "ig5AO-wdVWpCBtUUMxmgsWryqgsW3DChbKYOINftJ4DCrUbnkedoYZD0VOH1QLr-S3sV";
    ///
    /// let webhook = http::get_webhook_with_token(id, token)
    ///     .expect("Error getting webhook");
    /// ```
    pub fn get_webhook_with_token<'a>(
        &self,
        webhook_id: u64,
        token: &'a str,
    ) -> Box<Future<Item = Webhook, Error = Error> + 'a> {
        self.get(Route::GetWebhookWithToken { token, webhook_id })
    }

    /// Kicks a member from a guild.
    pub fn kick_member(&self, guild_id: u64, user_id: u64)
        -> FutureResult<()> {
        self.verify(Route::KickMember { guild_id, user_id }, None)
    }

    /// Leaves a group DM.
    pub fn leave_group(&self, group_id: u64) -> FutureResult<()> {
        self.verify(Route::DeleteChannel {
            channel_id: group_id,
        }, None)
    }

    /// Leaves a guild.
    pub fn leave_guild(&self, guild_id: u64) -> FutureResult<()> {
        self.verify(Route::LeaveGuild { guild_id }, None)
    }

    /// Deletes a user from group DM.
    pub fn remove_group_recipient(&self, group_id: u64, user_id: u64)
        -> FutureResult<()> {
        self.verify(Route::RemoveGroupRecipient { group_id, user_id }, None)
    }

    // /// Sends file(s) to a channel.
    // ///
    // /// # Errors
    // ///
    // /// Returns an
    // /// [`HttpError::InvalidRequest(PayloadTooLarge)`][`HttpError::InvalidRequest`]
    // /// if the file is too large to send.
    // ///
    // /// [`HttpError::InvalidRequest`]: enum.HttpError.html#variant.InvalidRequest
    // pub fn send_files<'a, F, T, It>(
    //     &self,
    //     channel_id: u64,
    //     files: It,
    //     f: F,
    // ) -> FutureResult<Message>
    //     where F: FnOnce(CreateMessage) -> CreateMessage,
    //           T: Into<AttachmentType<'a>>,
    //           It: IntoIterator<Item = T> {
    //     let msg = f(CreateMessage::default());
    //     let map = Value::Object(serenity_utils::vecmap_to_json_map(msg.0));

    //     let uri = format!(api!("/channels/{}/messages"), channel_id);
    //     let url = match Url::parse(&uri) {
    //         Ok(url) => url,
    //         Err(_) => return Err(Error::Url(uri)),
    //     };

    //     let mut request = Multipart::from_request(request)?;
    //     let mut file_num = "0".to_string();

    //     for file in files {
    //         match file.into() {
    //             AttachmentType::Bytes((mut bytes, filename)) => {
    //                 request
    //                     .write_stream(&file_num, &mut bytes, Some(filename), None)?;
    //             },
    //             AttachmentType::File((mut f, filename)) => {
    //                 request
    //                     .write_stream(&file_num, &mut f, Some(filename), None)?;
    //             },
    //             AttachmentType::Path(p) => {
    //                 request.write_file(&file_num, &p)?;
    //             },
    //         }

    //         unsafe {
    //             let vec = file_num.as_mut_vec();
    //             vec[0] += 1;
    //         }
    //     }

    //     for (k, v) in map {
    //         match v {
    //             Value::Bool(false) => request.write_text(&k, "false")?,
    //             Value::Bool(true) => request.write_text(&k, "true")?,
    //             Value::Number(inner) => request.write_text(&k, inner.to_string())?,
    //             Value::String(inner) => request.write_text(&k, inner)?,
    //             _ => continue,
    //         };
    //     }

    //     let response = request.send()?;

    //     if response.status.class() != StatusClass::Success {
    //         return Err(Error::InvalidRequest(response.status));
    //     }

    //     serde_json::from_reader::<HyperResponse, Message>(response)
    //         .map_err(From::from)
    // }

    /// Sends a message to a channel.
    pub fn send_message<F>(&self, channel_id: u64, f: F) -> FutureResult<Message>
        where F: FnOnce(CreateMessage) -> CreateMessage {
        let msg = f(CreateMessage::default());
        let map = Value::Object(serenity_utils::vecmap_to_json_map(msg.0));

        self.post(Route::CreateMessage { channel_id }, Some(&map))
    }

    /// Pins a message in a channel.
    pub fn pin_message(&self, channel_id: u64, message_id: u64)
        -> FutureResult<()> {
        self.verify(Route::PinMessage { channel_id, message_id }, None)
    }

    /// Unbans a user from a guild.
    pub fn remove_ban(&self, guild_id: u64, user_id: u64)
        -> FutureResult<()> {
        self.verify(Route::RemoveBan { guild_id, user_id }, None)
    }

    /// Deletes a single [`Role`] from a [`Member`] in a [`Guild`].
    ///
    /// **Note**: Requires the [Manage Roles] permission and respect of role
    /// hierarchy.
    ///
    /// [`Guild`]: ../model/guild/struct.Guild.html
    /// [`Member`]: ../model/guild/struct.Member.html
    /// [`Role`]: ../model/guild/struct.Role.html
    /// [Manage Roles]: ../model/permissions/constant.MANAGE_ROLES.html
    pub fn remove_member_role(
        &self,
        guild_id: u64,
        user_id: u64,
        role_id: u64,
    ) -> FutureResult<()> {
        self.verify(
            Route::RemoveMemberRole { guild_id, role_id, user_id },
            None,
        )
    }

    /// Starts removing some members from a guild based on the last time they've been online.
    pub fn start_guild_prune(&self, guild_id: u64, days: u16)
        -> FutureResult<GuildPrune> {
        self.post(Route::StartGuildPrune {
            days: days as u64,
            guild_id,
        }, None)
    }

    /// Starts syncing an integration with a guild.
    pub fn start_integration_sync(&self, guild_id: u64, integration_id: u64)
        -> FutureResult<()> {
        self.verify(
            Route::StartIntegrationSync { guild_id, integration_id },
            None,
        )
    }

    /// Unpins a message from a channel.
    pub fn unpin_message(&self, channel_id: u64, message_id: u64)
        -> FutureResult<()> {
        self.verify(Route::UnpinMessage { channel_id, message_id }, None)
    }

    fn delete<'a, T: DeserializeOwned + 'static>(
        &self,
        route: Route<'a>,
        map: Option<&Value>,
    ) -> Box<Future<Item = T, Error = Error>> {
        self.request(route, map)
    }

    fn get<'a, T: DeserializeOwned + 'static>(&self, route: Route<'a>)
        -> Box<Future<Item = T, Error = Error> + 'a> {
        self.request(route, None)
    }

    fn patch<'a, T: DeserializeOwned + 'static>(
        &self,
        route: Route<'a>,
        map: Option<&Value>,
    ) -> Box<Future<Item = T, Error = Error>> {
        self.request(route, map)
    }

<<<<<<< HEAD
    fn post<'a, T: DeserializeOwned + 'static>(
        &self,
        route: Route<'a>,
        map: Option<&Value>,
    ) -> Box<Future<Item = T, Error = Error>> {
        self.request(route, map)
=======
    for (k, v) in map {
        match v {
            Value::Bool(false) => request.write_text(&k, "false")?,
            Value::Bool(true) => request.write_text(&k, "true")?,
            Value::Number(inner) => request.write_text(&k, inner.to_string())?,
            Value::String(inner) => request.write_text(&k, inner)?,
            Value::Object(inner) => request.write_text(&k, serde_json::to_string(&inner)?)?,
            _ => continue,
        };
>>>>>>> b71d99fd
    }

    fn request<'a, T: DeserializeOwned + 'static>(
        &self,
        route: Route<'a>,
        map: Option<&Value>,
    ) -> Box<Future<Item = T, Error = Error>> {
        let (method, path, url) = route.deconstruct();

        let built_uri = try_uri!(url.as_ref());
        let mut request = Request::new(method.hyper_method(), built_uri);

        if let Some(value) = map {
            request.set_body(ftry!(serde_json::to_string(value)));
        }

        {
            let headers = request.headers_mut();
            headers.set(Authorization(self.token()));
            headers.set(ContentType::json());
        }

        let client = Rc::clone(&self.client);

        Box::new(ftry!(self.ratelimiter.try_borrow_mut()).take(&path)
            .and_then(move |_| client.request(request).map_err(From::from))
            .from_err()
            .and_then(verify_status)
            .and_then(|res| res.body().concat2().map_err(From::from))
            .and_then(|body| serde_json::from_slice(&body).map_err(From::from)))
    }

<<<<<<< HEAD
    fn verify<'a>(
        &self,
        route: Route<'a>,
        map: Option<&Value>,
    ) -> Box<Future<Item = (), Error = Error>> {
        let (method, path, url) = route.deconstruct();
=======
/// Deletes a single [`Role`] from a [`Member`] in a [`Guild`].
///
/// **Note**: Requires the [Manage Roles] permission and respect of role
/// hierarchy.
///
/// [`Guild`]: ../model/guild/struct.Guild.html
/// [`Member`]: ../model/guild/struct.Member.html
/// [`Role`]: ../model/guild/struct.Role.html
/// [Manage Roles]: ../model/permissions/constant.MANAGE_ROLES.html
pub fn remove_member_role(guild_id: u64, user_id: u64, role_id: u64) -> Result<()> {
    verify(
        204,
        request!(
            Route::GuildsIdMembersIdRolesId(guild_id),
            delete,
            "/guilds/{}/members/{}/roles/{}",
            guild_id,
            user_id,
            role_id
        ),
    )
}
>>>>>>> b71d99fd

        let mut request = Request::new(
            method.hyper_method(),
            try_uri!(url.as_ref()),
        );

        if let Some(value) = map {
            request.set_body(ftry!(serde_json::to_string(value)));
        }

        {
            let headers = request.headers_mut();
            headers.set(Authorization(self.token()));
            headers.set(ContentType::json());
        }

        let client = Rc::clone(&self.client);

        Box::new(ftry!(self.ratelimiter.try_borrow_mut()).take(&path)
            .and_then(move |_| client.request(request).map_err(From::from))
            .map_err(From::from)
            .and_then(verify_status)
            .map(|_| ()))
    }

    fn token(&self) -> String {
        let pointer = Rc::into_raw(Rc::clone(&self.token));
        let token = unsafe {
            (*pointer).clone()
        };

        unsafe {
            drop(Rc::from_raw(pointer));
        }

        token
    }
}


/// Verifies the status of the response according to the method used to create
/// the accompanying request.
///
/// If the status code is correct (a 200 is expected and the response status is
/// also 200), then the future resolves. Otherwise, a leaf future is returned
/// with an error as the `Error` type.
///
/// # Errors
///
/// Returns [`Error::InvalidRequest`] if the response status code is unexpected.
///
/// [`Error::InvalidRequest`]: enum.Error.html#variant.InvalidRequest
fn verify_status(response: Response) ->
    Box<Future<Item = Response, Error = Error>> {
    if response.status().is_success() {
        Box::new(future::ok(response))
    } else {
        Box::new(future::err(Error::Http(HttpError::InvalidRequest(response))))
    }
}

/// Enum that allows a user to pass a `Path` or a `File` type to `send_files`
pub enum AttachmentType<'a> {
    /// Indicates that the `AttachmentType` is a byte slice with a filename.
    Bytes((&'a [u8], &'a str)),
    /// Indicates that the `AttachmentType` is a `File`
    File((&'a File, &'a str)),
    /// Indicates that the `AttachmentType` is a `Path`
    Path(&'a StdPath),
}

impl<'a> From<(&'a [u8], &'a str)> for AttachmentType<'a> {
    fn from(params: (&'a [u8], &'a str)) -> AttachmentType { AttachmentType::Bytes(params) }
}

impl<'a> From<&'a str> for AttachmentType<'a> {
    fn from(s: &'a str) -> AttachmentType { AttachmentType::Path(StdPath::new(s)) }
}

impl<'a> From<&'a StdPath> for AttachmentType<'a> {
    fn from(path: &'a StdPath) -> AttachmentType {
        AttachmentType::Path(path)
    }
}

impl<'a> From<&'a PathBuf> for AttachmentType<'a> {
    fn from(pathbuf: &'a PathBuf) -> AttachmentType { AttachmentType::Path(pathbuf.as_path()) }
}

impl<'a> From<(&'a File, &'a str)> for AttachmentType<'a> {
    fn from(f: (&'a File, &'a str)) -> AttachmentType<'a> { AttachmentType::File((f.0, f.1)) }
}

/// Representation of the method of a query to send for the [`get_guilds`]
/// function.
///
/// [`get_guilds`]: fn.get_guilds.html
pub enum GuildPagination {
    /// The Id to get the guilds after.
    After(GuildId),
    /// The Id to get the guilds before.
    Before(GuildId),
}<|MERGE_RESOLUTION|>--- conflicted
+++ resolved
@@ -92,7 +92,6 @@
     }
 }
 
-<<<<<<< HEAD
 #[derive(Clone, Debug)]
 pub struct Client {
     pub client: Rc<HyperClient<HttpsConnector<HttpConnector>, Body>>,
@@ -171,101 +170,11 @@
         self.verify(Route::GuildBanUser {
             delete_message_days: Some(delete_message_days),
             reason: Some(reason),
-=======
-/// Sets the token to be used across all requests which require authentication.
-///
-/// If you are using the client module, you don't need to use this. If you're
-/// using serenity solely for HTTP, you need to use this.
-///
-/// # Examples
-///
-/// Setting the token from an environment variable:
-///
-/// ```rust,no_run
-/// # use std::error::Error;
-/// #
-/// # fn try_main() -> Result<(), Box<Error>> {
-/// #
-/// use serenity::http;
-/// use std::env;
-///
-/// http::set_token(&env::var("DISCORD_TOKEN")?);
-/// #     Ok(())
-/// # }
-/// #
-/// # fn main() {
-/// #     try_main().unwrap();
-/// # }
-pub fn set_token(token: &str) { TOKEN.lock().clone_from(&token.to_string()); }
-
-/// Adds a [`User`] as a recipient to a [`Group`].
-///
-/// **Note**: Groups have a limit of 10 recipients, including the current user.
-///
-/// [`Group`]: ../model/channel/struct.Group.html
-/// [`Group::add_recipient`]: ../model/channel/struct.Group.html#method.add_recipient
-/// [`User`]: ../model/user/struct.User.html
-pub fn add_group_recipient(group_id: u64, user_id: u64) -> Result<()> {
-    verify(
-        204,
-        request!(
-            Route::None,
-            put,
-            "/channels/{}/recipients/{}",
-            group_id,
-            user_id
-        ),
-    )
-}
-
-/// Adds a single [`Role`] to a [`Member`] in a [`Guild`].
-///
-/// **Note**: Requires the [Manage Roles] permission and respect of role
-/// hierarchy.
-///
-/// [`Guild`]: ../model/guild/struct.Guild.html
-/// [`Member`]: ../model/guild/struct.Member.html
-/// [`Role`]: ../model/guild/struct.Role.html
-/// [Manage Roles]: ../model/permissions/constant.MANAGE_ROLES.html
-pub fn add_member_role(guild_id: u64, user_id: u64, role_id: u64) -> Result<()> {
-    verify(
-        204,
-        request!(
-            Route::GuildsIdMembersIdRolesId(guild_id),
-            put,
-            "/guilds/{}/members/{}/roles/{}",
-            guild_id,
-            user_id,
-            role_id
-        ),
-    )
-}
-
-/// Bans a [`User`] from a [`Guild`], removing their messages sent in the last
-/// X number of days.
-///
-/// Passing a `delete_message_days` of `0` is equivalent to not removing any
-/// messages. Up to `7` days' worth of messages may be deleted.
-///
-/// **Note**: Requires that you have the [Ban Members] permission.
-///
-/// [`Guild`]: ../model/guild/struct.Guild.html
-/// [`User`]: ../model/user/struct.User.html
-/// [Ban Members]: ../model/permissions/constant.BAN_MEMBERS.html
-pub fn ban_user(guild_id: u64, user_id: u64, delete_message_days: u8, reason: &str) -> Result<()> {
-    verify(
-        204,
-        request!(
-            Route::GuildsIdBansUserId(guild_id),
-            put,
-            "/guilds/{}/bans/{}?delete_message_days={}&reason={}",
->>>>>>> b71d99fd
             guild_id,
             user_id,
         }, None)
     }
 
-<<<<<<< HEAD
     /// Broadcasts that the current user is typing in the given [`Channel`].
     ///
     /// This lasts for about 10 seconds, and will then need to be renewed to
@@ -389,168 +298,6 @@
             integration_id,
         }, Some(&json))
     }
-=======
-/// Broadcasts that the current user is typing in the given [`Channel`].
-///
-/// This lasts for about 10 seconds, and will then need to be renewed to
-/// indicate that the current user is still typing.
-///
-/// This should rarely be used for bots, although it is a good indicator that a
-/// long-running command is still being processed.
-///
-/// [`Channel`]: ../model/channel/enum.Channel.html
-pub fn broadcast_typing(channel_id: u64) -> Result<()> {
-    verify(
-        204,
-        request!(
-            Route::ChannelsIdTyping(channel_id),
-            post,
-            "/channels/{}/typing",
-            channel_id
-        ),
-    )
-}
-
-/// Creates a [`GuildChannel`] in the [`Guild`] given its Id.
-///
-/// Refer to the Discord's [docs] for information on what fields this requires.
-///
-/// **Note**: Requires the [Manage Channels] permission.
-///
-/// [`Guild`]: ../model/guild/struct.Guild.html
-/// [`GuildChannel`]: ../model/channel/struct.GuildChannel.html
-/// [docs]: https://discordapp.com/developers/docs/resources/guild#create-guild-channel
-/// [Manage Channels]: ../model/permissions/constant.MANAGE_CHANNELS.html
-pub fn create_channel(guild_id: u64, map: &Value) -> Result<GuildChannel> {
-    let body = map.to_string();
-    let response = request!(
-        Route::GuildsIdChannels(guild_id),
-        post(body),
-        "/guilds/{}/channels",
-        guild_id
-    );
-
-    serde_json::from_reader::<HyperResponse, GuildChannel>(response)
-        .map_err(From::from)
-}
-
-/// Creates an emoji in the given [`Guild`] with the given data.
-///
-/// View the source code for [`Context::create_emoji`] to see what fields this
-/// requires.
-///
-/// **Note**: Requires the [Manage Emojis] permission.
-///
-/// [`Context::create_emoji`]: ../struct.Context.html#method.create_emoji
-/// [`Guild`]: ../model/guild/struct.Guild.html
-/// [Manage Emojis]: ../model/permissions/constant.MANAGE_EMOJIS.html
-pub fn create_emoji(guild_id: u64, map: &Value) -> Result<Emoji> {
-    let body = map.to_string();
-    let response = request!(
-        Route::GuildsIdEmojis(guild_id),
-        post(body),
-        "/guilds/{}/emojis",
-        guild_id
-    );
-
-    serde_json::from_reader::<HyperResponse, Emoji>(response)
-        .map_err(From::from)
-}
-
-/// Creates a guild with the data provided.
-///
-/// Only a [`PartialGuild`] will be immediately returned, and a full [`Guild`]
-/// will be received over a [`Shard`], if at least one is running.
-///
-/// **Note**: This endpoint is currently limited to 10 active guilds. The
-/// limits are raised for whitelisted [GameBridge] applications. See the
-/// [documentation on this endpoint] for more info.
-///
-/// # Examples
-///
-/// Create a guild called `"test"` in the [US West region]:
-///
-/// ```rust,ignore
-/// extern crate serde_json;
-///
-/// use serde_json::builder::ObjectBuilder;
-/// use serde_json::Value;
-/// use serenity::http;
-///
-/// let map = ObjectBuilder::new()
-///     .insert("name", "test")
-///     .insert("region", "us-west")
-///     .build();
-///
-/// let _result = http::create_guild(map);
-/// ```
-///
-/// [`Guild`]: ../model/guild/struct.Guild.html
-/// [`PartialGuild`]: ../model/guild/struct.PartialGuild.html
-/// [`Shard`]: ../gateway/struct.Shard.html
-/// [GameBridge]: https://discordapp.com/developers/docs/topics/gamebridge
-/// [US West Region]: ../model/guild/enum.Region.html#variant.UsWest
-/// [documentation on this endpoint]:
-/// https://discordapp.com/developers/docs/resources/guild#create-guild
-/// [whitelist]: https://discordapp.com/developers/docs/resources/guild#create-guild
-pub fn create_guild(map: &Value) -> Result<PartialGuild> {
-    let body = map.to_string();
-    let response = request!(Route::Guilds, post(body), "/guilds");
-
-    serde_json::from_reader::<HyperResponse, PartialGuild>(response)
-        .map_err(From::from)
-}
-
-/// Creates an [`Integration`] for a [`Guild`].
-///
-/// Refer to Discord's [docs] for field information.
-///
-/// **Note**: Requires the [Manage Guild] permission.
-///
-/// [`Guild`]: ../model/guild/struct.Guild.html
-/// [`Integration`]: ../model/guild/struct.Integration.html
-/// [Manage Guild]: ../model/permissions/constant.MANAGE_GUILD.html
-/// [docs]: https://discordapp.com/developers/docs/resources/guild#create-guild-integration
-pub fn create_guild_integration(guild_id: u64, integration_id: u64, map: &Value) -> Result<()> {
-    let body = map.to_string();
-
-    verify(
-        204,
-        request!(
-            Route::GuildsIdIntegrations(guild_id),
-            post(body),
-            "/guilds/{}/integrations/{}",
-            guild_id,
-            integration_id
-        ),
-    )
-}
-
-/// Creates a [`RichInvite`] for the given [channel][`GuildChannel`].
-///
-/// Refer to Discord's [docs] for field information.
-///
-/// All fields are optional.
-///
-/// **Note**: Requires the [Create Invite] permission.
-///
-/// [`GuildChannel`]: ../model/channel/struct.GuildChannel.html
-/// [`RichInvite`]: ../model/guild/struct.RichInvite.html
-/// [Create Invite]: ../model/permissions/constant.CREATE_INVITE.html
-/// [docs]: https://discordapp.com/developers/docs/resources/channel#create-channel-invite
-pub fn create_invite(channel_id: u64, map: &JsonMap) -> Result<RichInvite> {
-    let body = serde_json::to_string(map)?;
-    let response = request!(
-        Route::ChannelsIdInvites(channel_id),
-        post(body),
-        "/channels/{}/invites",
-        channel_id
-    );
-
-    serde_json::from_reader::<HyperResponse, RichInvite>(response)
-        .map_err(From::from)
-}
->>>>>>> b71d99fd
 
     /// Creates a [`RichInvite`] for the given [channel][`GuildChannel`].
     ///
@@ -624,53 +371,8 @@
         where F: FnOnce(EditRole) -> EditRole {
         let map = serenity_utils::vecmap_to_json_map(f(EditRole::default()).0);
 
-<<<<<<< HEAD
         self.post(Route::CreateRole { guild_id }, Some(&Value::Object(map)))
     }
-=======
-/// Creates a webhook for the given [channel][`GuildChannel`]'s Id, passing in
-/// the given data.
-///
-/// This method requires authentication.
-///
-/// The Value is a map with the values of:
-///
-/// - **avatar**: base64-encoded 128x128 image for the webhook's default avatar
-///   (_optional_);
-/// - **name**: the name of the webhook, limited to between 2 and 100 characters
-///   long.
-///
-/// # Examples
-///
-/// Creating a webhook named `test`:
-///
-/// ```rust,ignore
-/// extern crate serde_json;
-/// extern crate serenity;
-///
-/// use serde_json::builder::ObjectBuilder;
-/// use serenity::http;
-///
-/// let channel_id = 81384788765712384;
-/// let map = ObjectBuilder::new().insert("name", "test").build();
-///
-/// let webhook = http::create_webhook(channel_id, map).expect("Error creating");
-/// ```
-///
-/// [`GuildChannel`]: ../model/channel/struct.GuildChannel.html
-pub fn create_webhook(channel_id: u64, map: &Value) -> Result<Webhook> {
-    let body = map.to_string();
-    let response = request!(
-        Route::ChannelsIdWebhooks(channel_id),
-        post(body),
-        "/channels/{}/webhooks",
-        channel_id
-    );
-
-    serde_json::from_reader::<HyperResponse, Webhook>(response)
-        .map_err(From::from)
-}
->>>>>>> b71d99fd
 
     /// Creates a webhook for the given [channel][`GuildChannel`]'s Id, passing
     /// in the given data.
@@ -757,41 +459,9 @@
             .map(|id| id.as_ref().0)
             .collect::<Vec<u64>>();
 
-<<<<<<< HEAD
         let map = json!({
             "messages": ids,
         });
-=======
-/// Deletes all of the [`Reaction`]s associated with a [`Message`].
-///
-/// # Examples
-///
-/// ```rust,no_run
-/// use serenity::http;
-/// use serenity::model::id::{ChannelId, MessageId};
-///
-/// let channel_id = ChannelId(7);
-/// let message_id = MessageId(8);
-///
-/// let _ = http::delete_message_reactions(channel_id.0, message_id.0)
-///     .expect("Error deleting reactions");
-/// ```
-///
-/// [`Message`]: ../model/channel/struct.Message.html
-/// [`Reaction`]: ../model/channel/struct.Reaction.html
-pub fn delete_message_reactions(channel_id: u64, message_id: u64) -> Result<()> {
-    verify(
-        204,
-        request!(
-            Route::ChannelsIdMessagesIdReactions(channel_id),
-            delete,
-            "/channels/{}/messages/{}/reactions",
-            channel_id,
-            message_id
-        ),
-    )
-}
->>>>>>> b71d99fd
 
         self.verify(Route::DeleteMessages { channel_id }, Some(&map))
     }
@@ -818,7 +488,6 @@
         self.verify(Route::DeleteMessageReactions {
             channel_id,
             message_id,
-<<<<<<< HEAD
         }, None)
     }
 
@@ -827,91 +496,6 @@
         -> FutureResult<()> {
         self.verify(Route::DeletePermission { channel_id, target_id }, None)
     }
-=======
-            reaction_type.as_data(),
-            user
-        ),
-    )
-}
-
-/// Deletes a role from a server. Can't remove the default everyone role.
-pub fn delete_role(guild_id: u64, role_id: u64) -> Result<()> {
-    verify(
-        204,
-        request!(
-            Route::GuildsIdRolesId(guild_id),
-            delete,
-            "/guilds/{}/roles/{}",
-            guild_id,
-            role_id
-        ),
-    )
-}
-
-/// Deletes a [`Webhook`] given its Id.
-///
-/// This method requires authentication, whereas [`delete_webhook_with_token`]
-/// does not.
-///
-/// # Examples
-///
-/// Deletes a webhook given its Id:
-///
-/// ```rust,no_run
-/// use serenity::{Client, http};
-/// use std::env;
-///
-/// // Due to the `delete_webhook` function requiring you to authenticate, you
-/// // must have set the token first.
-/// http::set_token(&env::var("DISCORD_TOKEN").unwrap());
-///
-/// http::delete_webhook(245037420704169985).expect("Error deleting webhook");
-/// ```
-///
-/// [`Webhook`]: ../model/webhook/struct.Webhook.html
-/// [`delete_webhook_with_token`]: fn.delete_webhook_with_token.html
-pub fn delete_webhook(webhook_id: u64) -> Result<()> {
-    verify(
-        204,
-        request!(
-            Route::WebhooksId(webhook_id),
-            delete,
-            "/webhooks/{}",
-            webhook_id,
-        ),
-    )
-}
-
-/// Deletes a [`Webhook`] given its Id and unique token.
-///
-/// This method does _not_ require authentication.
-///
-/// # Examples
-///
-/// Deletes a webhook given its Id and unique token:
-///
-/// ```rust,no_run
-/// use serenity::http;
-///
-/// let id = 245037420704169985;
-/// let token = "ig5AO-wdVWpCBtUUMxmgsWryqgsW3DChbKYOINftJ4DCrUbnkedoYZD0VOH1QLr-S3sV";
-///
-/// http::delete_webhook_with_token(id, token).expect("Error deleting webhook");
-/// ```
-///
-/// [`Webhook`]: ../model/webhook/struct.Webhook.html
-pub fn delete_webhook_with_token(webhook_id: u64, token: &str) -> Result<()> {
-    let client = request_client!();
-
-    verify(
-        204,
-        retry(|| {
-            client
-                .delete(&format!(api!("/webhooks/{}/{}"), webhook_id, token))
-        }).map_err(Error::Hyper)?,
-    )
-}
->>>>>>> b71d99fd
 
     /// Deletes a reaction from a message if owned by us or
     /// we have specific permissions.
@@ -992,30 +576,12 @@
         self.verify(Route::DeleteWebhookWithToken { webhook_id, token }, None)
     }
 
-<<<<<<< HEAD
     /// Changes channel information.
     pub fn edit_channel<F>(&self, channel_id: u64, f: F)
         -> FutureResult<GuildChannel>
         where F: FnOnce(EditChannel) -> EditChannel {
         let channel = f(EditChannel::default()).0;
         let map = Value::Object(serenity_utils::vecmap_to_json_map(channel));
-=======
-/// Edits a [`Guild`]'s embed setting.
-///
-/// [`Guild`]: ../model/guild/struct.Guild.html
-pub fn edit_guild_embed(guild_id: u64, map: &Value) -> Result<GuildEmbed> {
-    let body = map.to_string();
-    let response = request!(
-        Route::GuildsIdEmbed(guild_id),
-        patch(body),
-        "/guilds/{}/embed",
-        guild_id
-    );
-
-    serde_json::from_reader::<HyperResponse, GuildEmbed>(response)
-        .map_err(From::from)
-}
->>>>>>> b71d99fd
 
         self.patch(Route::EditChannel { channel_id }, Some(&map))
     }
@@ -1030,32 +596,12 @@
         self.patch(Route::EditEmoji { guild_id, emoji_id }, Some(&map))
     }
 
-<<<<<<< HEAD
     /// Changes guild information.
     pub fn edit_guild<F>(&self, guild_id: u64, f: F)
         -> FutureResult<PartialGuild>
         where F: FnOnce(EditGuild) -> EditGuild {
         let guild = f(EditGuild::default()).0;
         let map = Value::Object(serenity_utils::vecmap_to_json_map(guild));
-=======
-/// Edits the current user's nickname for the provided [`Guild`] via its Id.
-///
-/// Pass `None` to reset the nickname.
-///
-/// [`Guild`]: ../model/guild/struct.Guild.html
-pub fn edit_nickname(guild_id: u64, new_nickname: Option<&str>) -> Result<()> {
-    let map = json!({ "nick": new_nickname });
-    let body = map.to_string();
-    let response = request!(
-        Route::GuildsIdMembersMeNick(guild_id),
-        patch(body),
-        "/guilds/{}/members/@me/nick",
-        guild_id
-    );
-
-    verify(200, response)
-}
->>>>>>> b71d99fd
 
         self.patch(Route::EditGuild { guild_id }, Some(&map))
     }
@@ -1088,108 +634,8 @@
         let member = f(EditMember::default()).0;
         let map = Value::Object(serenity_utils::vecmap_to_json_map(member));
 
-<<<<<<< HEAD
         self.verify(Route::EditMember { guild_id, user_id }, Some(&map))
     }
-=======
-/// Executes a webhook, posting a [`Message`] in the webhook's associated
-/// [`Channel`].
-///
-/// This method does _not_ require authentication.
-///
-/// Pass `true` to `wait` to wait for server confirmation of the message sending
-/// before receiving a response. From the [Discord docs]:
-///
-/// > waits for server confirmation of message send before response, and returns
-/// > the created message body (defaults to false; when false a message that is
-/// > not saved does not return an error)
-///
-/// The map can _optionally_ contain the following data:
-///
-/// - `avatar_url`: Override the default avatar of the webhook with a URL.
-/// - `tts`: Whether this is a text-to-speech message (defaults to `false`).
-/// - `username`: Override the default username of the webhook.
-///
-/// Additionally, _at least one_ of the following must be given:
-///
-/// - `content`: The content of the message.
-/// - `embeds`: An array of rich embeds.
-///
-/// **Note**: For embed objects, all fields are registered by Discord except for
-/// `height`, `provider`, `proxy_url`, `type` (it will always be `rich`),
-/// `video`, and `width`. The rest will be determined by Discord.
-///
-/// # Examples
-///
-/// Sending a webhook with message content of `test`:
-///
-/// ```rust,ignore
-/// extern crate serde_json;
-/// extern crate serenity;
-///
-/// use serde_json::builder::ObjectBuilder;
-/// use serenity::http;
-///
-/// let id = 245037420704169985;
-/// let token = "ig5AO-wdVWpCBtUUMxmgsWryqgsW3DChbKYOINftJ4DCrUbnkedoYZD0VOH1QLr-S3sV";
-/// let map = ObjectBuilder::new().insert("content", "test").build();
-///
-/// let message = match http::execute_webhook(id, token, true, map) {
-///     Ok(Some(message)) => message,
-///     Ok(None) => {
-///         println!("Expected a webhook message");
-///
-///         return;
-///     },
-///     Err(why) => {
-///         println!("Error executing webhook: {:?}", why);
-///
-///         return;
-///     },
-/// };
-/// ```
-///
-/// [`Channel`]: ../model/channel/enum.Channel.html
-/// [`Message`]: ../model/channel/struct.Message.html
-/// [Discord docs]: https://discordapp.com/developers/docs/resources/webhook#querystring-params
-pub fn execute_webhook(webhook_id: u64,
-                       token: &str,
-                       wait: bool,
-                       map: &JsonMap)
-                       -> Result<Option<Message>> {
-    let body = serde_json::to_string(map)?;
-
-    let client = request_client!();
-
-    let response = retry(|| {
-        client
-            .post(&format!(
-                api!("/webhooks/{}/{}?wait={}"),
-                webhook_id,
-                token,
-                wait
-            ))
-            .body(&body)
-            .header(ContentType(
-                Mime(TopLevel::Application, SubLevel::Json, vec![]),
-            ))
-    }).map_err(Error::Hyper)?;
-
-    if response.status == StatusCode::NoContent {
-        return Ok(None);
-    }
-
-    serde_json::from_reader::<HyperResponse, Message>(response)
-        .map(Some)
-        .map_err(From::from)
-}
-
-/// Gets the active maintenances from Discord's Status API.
-///
-/// Does not require authentication.
-pub fn get_active_maintenances() -> Result<Vec<Maintenance>> {
-    let client = request_client!();
->>>>>>> b71d99fd
 
     /// Edits a message by Id.
     ///
@@ -1341,40 +787,8 @@
             webhook_id,
         };
 
-<<<<<<< HEAD
         self.patch(route, Some(&map))
     }
-=======
-/// Retrieves the webhooks for the given [channel][`GuildChannel`]'s Id.
-///
-/// This method requires authentication.
-///
-/// # Examples
-///
-/// Retrieve all of the webhooks owned by a channel:
-///
-/// ```rust,no_run
-/// use serenity::http;
-///
-/// let channel_id = 81384788765712384;
-///
-/// let webhooks = http::get_channel_webhooks(channel_id)
-///     .expect("Error getting channel webhooks");
-/// ```
-///
-/// [`GuildChannel`]: ../model/channel/struct.GuildChannel.html
-pub fn get_channel_webhooks(channel_id: u64) -> Result<Vec<Webhook>> {
-    let response = request!(
-        Route::ChannelsIdWebhooks(channel_id),
-        get,
-        "/channels/{}/webhooks",
-        channel_id
-    );
-
-    serde_json::from_reader::<HyperResponse, Vec<Webhook>>(response)
-        .map_err(From::from)
-}
->>>>>>> b71d99fd
 
     /// Executes a webhook, posting a [`Message`] in the webhook's associated
     /// [`Channel`].
@@ -1546,59 +960,12 @@
         self.get(Route::GetChannels { guild_id })
     }
 
-<<<<<<< HEAD
     /// Gets information about the current application.
     ///
     /// **Note**: Only applications may use this endpoint.
     pub fn get_current_application_info(&self)
         -> FutureResult<CurrentApplicationInfo> {
         self.get(Route::GetCurrentApplicationInfo)
-=======
-/// Gets a guild's vanity URL if it has one.
-pub fn get_guild_vanity_url(guild_id: u64) -> Result<String> {
-    #[derive(Deserialize)]
-    struct GuildVanityUrl {
-        code: String,
-    }
-
-    let response = request!(
-        Route::GuildsIdVanityUrl(guild_id),
-        get,
-        "/guilds/{}/vanity-url",
-        guild_id
-    );
-
-    serde_json::from_reader::<HyperResponse, GuildVanityUrl>(response)
-        .map(|x| x.code)
-        .map_err(From::from)
-}
-
-/// Gets the members of a guild. Optionally pass a `limit` and the Id of the
-/// user to offset the result by.
-pub fn get_guild_members(guild_id: u64,
-                         limit: Option<u64>,
-                         after: Option<u64>)
-                         -> Result<Vec<Member>> {
-    let response = request!(
-        Route::GuildsIdMembers(guild_id),
-        get,
-        "/guilds/{}/members?limit={}&after={}",
-        guild_id,
-        limit.unwrap_or(500),
-        after.unwrap_or(0)
-    );
-
-    let mut v = serde_json::from_reader::<HyperResponse, Value>(response)?;
-
-    if let Some(values) = v.as_array_mut() {
-        let num = Value::Number(Number::from(guild_id));
-
-        for value in values {
-            if let Some(element) = value.as_object_mut() {
-                element.insert("guild_id".to_string(), num.clone());
-            }
-        }
->>>>>>> b71d99fd
     }
 
     /// Gets information about the user we're connected with.
@@ -1611,7 +978,6 @@
         self.get(Route::GetGateway)
     }
 
-<<<<<<< HEAD
     /// Gets guild information.
     pub fn get_guild(&self, guild_id: u64) -> FutureResult<PartialGuild> {
         self.get(Route::GetGuild { guild_id })
@@ -1628,66 +994,6 @@
         -> FutureResult<Vec<Integration>> {
         self.get(Route::GetGuildIntegrations { guild_id })
     }
-=======
-/// Gets regions that a guild can use. If a guild has the `VIP_REGIONS` feature
-/// enabled, then additional VIP-only regions are returned.
-pub fn get_guild_regions(guild_id: u64) -> Result<Vec<VoiceRegion>> {
-    let response = request!(
-        Route::GuildsIdRegions(guild_id),
-        get,
-        "/guilds/{}/regions",
-        guild_id
-    );
-
-    serde_json::from_reader::<HyperResponse, Vec<VoiceRegion>>(response)
-        .map_err(From::from)
-}
-
-/// Retrieves a list of roles in a [`Guild`].
-///
-/// [`Guild`]: ../model/guild/struct.Guild.html
-pub fn get_guild_roles(guild_id: u64) -> Result<Vec<Role>> {
-    let response = request!(
-        Route::GuildsIdRoles(guild_id),
-        get,
-        "/guilds/{}/roles",
-        guild_id
-    );
-
-    serde_json::from_reader::<HyperResponse, Vec<Role>>(response)
-        .map_err(From::from)
-}
-
-/// Retrieves the webhooks for the given [guild][`Guild`]'s Id.
-///
-/// This method requires authentication.
-///
-/// # Examples
-///
-/// Retrieve all of the webhooks owned by a guild:
-///
-/// ```rust,no_run
-/// use serenity::http;
-///
-/// let guild_id = 81384788765712384;
-///
-/// let webhooks = http::get_guild_webhooks(guild_id)
-///     .expect("Error getting guild webhooks");
-/// ```
-///
-/// [`Guild`]: ../model/guild/struct.Guild.html
-pub fn get_guild_webhooks(guild_id: u64) -> Result<Vec<Webhook>> {
-    let response = request!(
-        Route::GuildsIdWebhooks(guild_id),
-        get,
-        "/guilds/{}/webhooks",
-        guild_id
-    );
-
-    serde_json::from_reader::<HyperResponse, Vec<Webhook>>(response)
-        .map_err(From::from)
-}
->>>>>>> b71d99fd
 
     /// Gets all invites to a guild.
     pub fn get_guild_invites(&self, guild_id: u64)
@@ -1746,6 +1052,23 @@
     pub fn get_guild_roles(&self, guild_id: u64)
         -> FutureResult<Vec<Role>> {
         self.get(Route::GetGuildRoles { guild_id })
+    }
+
+    /// Gets a guild's vanity URL if it has one.
+    pub fn get_guild_vanity_url(&self, guild_id: u64)
+        -> FutureResult<String> {
+        #[derive(Deserialize)]
+        struct GuildVanityUrl {
+            code: String,
+        }
+
+        let done = self.get::<GuildVanityUrl>(
+            Route::GetGuildVanityUrl { guild_id },
+        ).map(|resp| {
+            resp.code
+        });
+
+        Box::new(done)
     }
 
     /// Retrieves the webhooks for the given [guild][`Guild`]'s Id.
@@ -2060,6 +1383,7 @@
     //             Value::Bool(true) => request.write_text(&k, "true")?,
     //             Value::Number(inner) => request.write_text(&k, inner.to_string())?,
     //             Value::String(inner) => request.write_text(&k, inner)?,
+    //             Value::Object(inner) => request.write_text(&k, serde_json::to_string(&inner)?)?,
     //             _ => continue,
     //         };
     //     }
@@ -2161,24 +1485,12 @@
         self.request(route, map)
     }
 
-<<<<<<< HEAD
     fn post<'a, T: DeserializeOwned + 'static>(
         &self,
         route: Route<'a>,
         map: Option<&Value>,
     ) -> Box<Future<Item = T, Error = Error>> {
         self.request(route, map)
-=======
-    for (k, v) in map {
-        match v {
-            Value::Bool(false) => request.write_text(&k, "false")?,
-            Value::Bool(true) => request.write_text(&k, "true")?,
-            Value::Number(inner) => request.write_text(&k, inner.to_string())?,
-            Value::String(inner) => request.write_text(&k, inner)?,
-            Value::Object(inner) => request.write_text(&k, serde_json::to_string(&inner)?)?,
-            _ => continue,
-        };
->>>>>>> b71d99fd
     }
 
     fn request<'a, T: DeserializeOwned + 'static>(
@@ -2211,37 +1523,12 @@
             .and_then(|body| serde_json::from_slice(&body).map_err(From::from)))
     }
 
-<<<<<<< HEAD
     fn verify<'a>(
         &self,
         route: Route<'a>,
         map: Option<&Value>,
     ) -> Box<Future<Item = (), Error = Error>> {
         let (method, path, url) = route.deconstruct();
-=======
-/// Deletes a single [`Role`] from a [`Member`] in a [`Guild`].
-///
-/// **Note**: Requires the [Manage Roles] permission and respect of role
-/// hierarchy.
-///
-/// [`Guild`]: ../model/guild/struct.Guild.html
-/// [`Member`]: ../model/guild/struct.Member.html
-/// [`Role`]: ../model/guild/struct.Role.html
-/// [Manage Roles]: ../model/permissions/constant.MANAGE_ROLES.html
-pub fn remove_member_role(guild_id: u64, user_id: u64, role_id: u64) -> Result<()> {
-    verify(
-        204,
-        request!(
-            Route::GuildsIdMembersIdRolesId(guild_id),
-            delete,
-            "/guilds/{}/members/{}/roles/{}",
-            guild_id,
-            user_id,
-            role_id
-        ),
-    )
-}
->>>>>>> b71d99fd
 
         let mut request = Request::new(
             method.hyper_method(),

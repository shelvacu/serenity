--- conflicted
+++ resolved
@@ -70,60 +70,6 @@
 /// When no tickets are available for some time, then the thread sleeps until
 /// that time passes. The mechanism is known as "pre-emptive ratelimiting".
 ///
-<<<<<<< HEAD
-/// [`offset`]: fn.offset.html
-static mut OFFSET: Option<i64> = None;
-
-pub(super) fn perform(http: &Http, req: Request<'_>) -> Result<Response> {
-    loop {
-        // This will block if another thread is trying to send
-        // an HTTP-request already (due to receiving an x-ratelimit-global).
-        let _ = http.limiter.lock();
-
-        // Destructure the tuple instead of retrieving the third value to
-        // take advantage of the type system. If `RouteInfo::deconstruct`
-        // returns a different number of tuple elements in the future, directly
-        // accessing a certain index (e.g. `req.route.deconstruct().1`) would
-        // mean this code would not indicate it might need to be updated for the
-        // new tuple element amount.
-        //
-        // This isn't normally important, but might be for ratelimiting.
-        let (_, route, _) = req.route.deconstruct();
-
-        // Perform pre-checking here:
-        //
-        // - get the route's relevant rate
-        // - sleep if that route's already rate-limited until the end of the
-        //   'reset' time;
-        // - get the global rate;
-        // - sleep if there is 0 remaining
-        // - then, perform the request
-        let bucket = Arc::clone(http.routes
-            .lock()
-            .entry(route)
-            .or_insert_with(|| {
-                Arc::new(Mutex::new(RateLimit {
-                    limit: i64::MAX,
-                    remaining: i64::MAX,
-                    reset: i64::MAX,
-                }))
-            }));
-
-        let mut lock = bucket.lock();
-        lock.pre_hook(&route);
-
-        let response = http.retry(&req)?;
-
-        // Check if an offset has been calculated yet to determine the time
-        // difference from Discord can the client.
-        //
-        // Refer to the documentation for `OFFSET` for more information.
-        //
-        // This should probably only be a one-time check, although we may want
-        // to choose to check this often in the future.
-        if unsafe { OFFSET }.is_none() {
-            calculate_offset( &response.headers().get("date").map(|d| d.as_bytes()) );
-=======
 /// Occasionally for very high traffic bots, a global ratelimit may be reached
 /// which blocks all future requests until the global ratelimit is over,
 /// regardless of route. The value of this global ratelimit is never given
@@ -154,7 +100,6 @@
             global: Default::default(),
             routes: Default::default(),
             token,
->>>>>>> 2bf714d0
         }
     }
 

--- conflicted
+++ resolved
@@ -197,12 +197,8 @@
             #[cfg(feature = "gateway")]
             Error::Tungstenite(inner) => fmt::Display::fmt(&inner, f),
             #[cfg(feature = "voice")]
-<<<<<<< HEAD
-            Error::Voice(_) => "Voice error",
+            Error::Voice(_) => f.write_str("Voice error"),
             #[cfg(not(feature = "allow_exhaustive_enum"))]
-=======
-            Error::Voice(_) => f.write_str("Voice error"),
->>>>>>> 2bf714d0
             Error::__Nonexhaustive => unreachable!(),
         }
     }

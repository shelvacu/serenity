--- conflicted
+++ resolved
@@ -40,45 +40,27 @@
     pub shard: ShardMessenger,
     /// The ID of the shard this context is related to.
     pub shard_id: u64,
-<<<<<<< HEAD
     pub cache_and_http: Arc<CacheAndHttp>,
     /// The raw data of the websocket packet that triggered this (if "raw-ws-event" is enabled).
     pub raw_event: Option<WsEvent>,
-=======
-    pub http: Arc<Http>,
-    #[cfg(feature = "cache")]
-    pub cache: CacheRwLock,
->>>>>>> 2bf714d0
 }
 
 impl Context {
     /// Create a new Context to be passed to an event handler.
-<<<<<<< HEAD
-=======
     #[cfg(feature = "cache")]
->>>>>>> 2bf714d0
     pub(crate) fn new(
         data: Arc<RwLock<ShareMap>>,
         runner_tx: Sender<InterMessage>,
         shard_id: u64,
-<<<<<<< HEAD
         cache_and_http: Arc<CacheAndHttp>,
         raw_event: Option<WsEvent>,
-=======
-        http: Arc<Http>,
-        cache: Arc<RwLock<Cache>>,
->>>>>>> 2bf714d0
     ) -> Context {
         Context {
             shard: ShardMessenger::new(runner_tx),
             shard_id,
             data,
-<<<<<<< HEAD
             cache_and_http,
             raw_event,
-=======
-            http,
-            cache: cache.into(),
         }
     }
 
@@ -95,7 +77,6 @@
             shard_id,
             data,
             http,
->>>>>>> 2bf714d0
         }
     }
 

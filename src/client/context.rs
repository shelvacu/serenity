--- conflicted
+++ resolved
@@ -38,87 +38,26 @@
     pub shard: ShardMessenger,
     /// The ID of the shard this context is related to.
     pub shard_id: u64,
-<<<<<<< HEAD
+    pub cache_and_http: Arc<CacheAndHttp>,
     /// The raw data of the websocket packet that triggered this (if "raw-ws-event" is enabled).
-    pub raw_event: Option<RawEvent>,
-=======
-    #[cfg(feature = "cache")]
-    pub cache: CacheRwLock,
-    #[cfg(feature = "http")]
-    pub http: Arc<Http>,
->>>>>>> 595afbc2
+    pub raw_event: Option<WsEvent>,
 }
 
 impl Context {
     /// Create a new Context to be passed to an event handler.
-    #[cfg(all(feature = "cache", feature = "http"))]
     pub(crate) fn new(
         data: Arc<RwLock<ShareMap>>,
         runner_tx: Sender<InterMessage>,
         shard_id: u64,
-<<<<<<< HEAD
-        raw_event: Option<RawEvent>,
-=======
-        cache: Arc<RwLock<Cache>>,
-        http: Arc<Http>,
->>>>>>> 595afbc2
+        cache_and_http: Arc<CacheAndHttp>,
+        raw_event: Option<WsEvent>,
     ) -> Context {
         Context {
             shard: ShardMessenger::new(runner_tx),
             shard_id,
             data,
-<<<<<<< HEAD
+            cache_and_http,
             raw_event,
-=======
-            cache: cache.into(),
-            http,
->>>>>>> 595afbc2
-        }
-    }
-
-    /// Create a new Context to be passed to an event handler.
-    #[cfg(all(not(feature = "cache"), feature = "http"))]
-    pub(crate) fn new(
-        data: Arc<RwLock<ShareMap>>,
-        runner_tx: Sender<InterMessage>,
-        shard_id: u64,
-        http: Arc<Http>,
-    ) -> Context {
-        Context {
-            shard: ShardMessenger::new(runner_tx),
-            shard_id,
-            data,
-            http,
-        }
-    }
-
-    /// Create a new Context to be passed to an event handler.
-    #[cfg(all(feature = "cache", not(feature = "http")))]
-    pub(crate) fn new(
-        data: Arc<RwLock<ShareMap>>,
-        runner_tx: Sender<InterMessage>,
-        shard_id: u64,
-        cache: Arc<RwLock<Cache>>,
-    ) -> Context {
-        Context {
-            shard: ShardMessenger::new(runner_tx),
-            shard_id,
-            data,
-            cache: cache.into(),
-        }
-    }
-
-    /// Create a new Context to be passed to an event handler.
-    #[cfg(all(not(feature = "cache"), not(feature = "http")))]
-    pub(crate) fn new(
-        data: Arc<RwLock<ShareMap>>,
-        runner_tx: Sender<InterMessage>,
-        shard_id: u64,
-    ) -> Context {
-        Context {
-            shard: ShardMessenger::new(runner_tx),
-            shard_id,
-            data,
         }
     }
 

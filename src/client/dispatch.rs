--- conflicted
+++ resolved
@@ -36,37 +36,12 @@
 fn update<E: CacheUpdate + fmt::Debug>(cache_and_http: &Arc<CacheAndHttp>, event: &mut E) -> Option<E::Output> {
     if let Some(millis_timeout) = cache_and_http.update_cache_timeout {
 
-<<<<<<< HEAD
-macro_rules! update {
-    ($event:expr) => {
-        {
-            #[cfg(feature = "cache")]
-            {
-                match *CACHE_TRY_WRITE_DURATION {
-                    Some(duration) => {
-                        if let Some(mut lock) = CACHE.try_write_for(duration) {
-                            lock.update(&mut $event)
-                        } else {
-                            warn!(
-                                "[dispatch] Possible deadlock: couldn't unlock cache to update with event: {:?}",
-                                $event,
-                            );
-                            None
-                        }
-                    },
-                    None => {
-                        CACHE.write().update(&mut $event)
-                    },
-                }
-            }
-=======
         if let Some(mut lock) = cache_and_http.cache.try_write_for(millis_timeout) {
             lock.update(event)
         } else {
             warn!("[dispatch] Possible deadlock: Couldn't unlock cache to update with event: {:?}", event);
 
             None
->>>>>>> 595afbc2
         }
     } else {
         cache_and_http.cache.write().update(event)
@@ -79,45 +54,14 @@
     None
 }
 
-#[cfg(all(feature = "cache", feature = "http"))]
 fn context(
     data: &Arc<RwLock<ShareMap>>,
     runner_tx: &Sender<InterMessage>,
     shard_id: u64,
-    cache: &Arc<RwLock<Cache>>,
-    http: &Arc<Http>,
+    cache_and_http: &Arc<CacheAndHttp>,
+    ws_event: Option<WsEvent>,
 ) -> Context {
-    Context::new(Arc::clone(data), runner_tx.clone(), shard_id, cache.clone(), Arc::clone(http))
-}
-
-#[cfg(all(feature = "cache", not(feature = "http")))]
-fn context(
-    data: &Arc<RwLock<ShareMap>>,
-    runner_tx: &Sender<InterMessage>,
-    shard_id: u64,
-    cache: &Arc<RwLock<Cache>>,
-) -> Context {
-    Context::new(Arc::clone(data), runner_tx.clone(), shard_id, cache.clone())
-}
-
-#[cfg(all(not(feature = "cache"), feature = "http"))]
-fn context(
-    data: &Arc<RwLock<ShareMap>>,
-    runner_tx: &Sender<InterMessage>,
-    shard_id: u64,
-    http: &Arc<Http>,
-) -> Context {
-    Context::new(Arc::clone(data), runner_tx.clone(), shard_id, http.clone())
-}
-
-#[cfg(not(any(feature = "cache", feature = "http")))]
-fn context(
-    data: &Arc<RwLock<ShareMap>>,
-    runner_tx: &Sender<InterMessage>,
-    shard_id: u64,
-    raw_event: Option<RawEvent>,
-) -> Context {
-    Context::new(Arc::clone(data), runner_tx.clone(), shard_id, raw_event)
+    Context::new(Arc::clone(data), runner_tx.clone(), shard_id, Arc::clone(cache_and_http), ws_event)
 }
 
 // Once we can use `Box` as part of a pattern, we will reconsider boxing.
@@ -131,54 +75,19 @@
 
 #[cfg(feature = "framework")]
 #[allow(clippy::too_many_arguments)]
-#[allow(clippy::too_many_arguments)]
 pub(crate) fn dispatch<H: EventHandler + Send + Sync + 'static,
                        RH: RawEventHandler + Send + Sync + 'static>(
     event: DispatchEvent,
-<<<<<<< HEAD
-    raw_event: Option<RawEvent>,
-    framework: &Arc<Mutex<Option<Box<Framework + Send>>>>,
-    data: &Arc<Mutex<ShareMap>>,
-    event_handler: &Arc<H>,
-=======
+    ws_event: Option<WsEvent>,
     framework: &Arc<Mutex<Option<Box<dyn Framework + Send>>>>,
     data: &Arc<RwLock<ShareMap>>,
     event_handler: &Option<Arc<H>>,
     raw_event_handler: &Option<Arc<RH>>,
->>>>>>> 595afbc2
     runner_tx: &Sender<InterMessage>,
     threadpool: &ThreadPool,
     shard_id: u64,
     cache_and_http: Arc<CacheAndHttp>,
 ) {
-<<<<<<< HEAD
-    match event {
-        DispatchEvent::Model(Event::MessageCreate(mut event)) => {
-            update!(event);
-
-            let context = context(data, runner_tx, shard_id, raw_event);
-            dispatch_message(
-                context.clone(),
-                event.message.clone(),
-                event_handler,
-                threadpool,
-            );
-
-            if let Some(ref mut framework) = *framework.lock() {
-                framework.dispatch(context, event.message, threadpool);
-            }
-        },
-        other => handle_event(
-            other,
-            raw_event,
-            data,
-            event_handler,
-            runner_tx,
-            threadpool,
-            shard_id,
-        ),
-    }
-=======
     match (event_handler, raw_event_handler) {
         (None, None) => {}, // Do nothing
         (Some(ref h), None) => {
@@ -186,14 +95,7 @@
                 DispatchEvent::Model(Event::MessageCreate(mut event)) => {
                     update(&cache_and_http, &mut event);
 
-                    #[cfg(not(any(feature = "cache", feature = "http")))]
-                    let context = context(data, runner_tx, shard_id);
-                    #[cfg(all(feature = "cache", not(feature = "http")))]
-                    let context = context(data, runner_tx, shard_id, &cache_and_http.cache);
-                    #[cfg(all(not(feature = "cache"), feature = "http"))]
-                    let context = context(data, runner_tx, shard_id, &cache_and_http.http);
-                    #[cfg(all(feature = "cache", feature = "http"))]
-                    let context = context(data, runner_tx, shard_id, &cache_and_http.cache, &cache_and_http.http);
+                    let context = context(data, runner_tx, shard_id, &cache_and_http, ws_event.clone());
 
                     dispatch_message(
                         context.clone(),
@@ -220,14 +122,7 @@
         },
         (None, Some(ref rh)) => {
             if let DispatchEvent::Model(e) = event {
-                #[cfg(not(any(feature = "cache", feature = "http")))]
-                let context = context(data, runner_tx, shard_id);
-                #[cfg(all(feature = "cache", not(feature = "http")))]
-                let context = context(data, runner_tx, shard_id, &cache_and_http.cache);
-                #[cfg(all(not(feature = "cache"), feature = "http"))]
-                let context = context(data, runner_tx, shard_id, &cache_and_http.http);
-                #[cfg(all(feature = "cache", feature = "http"))]
-                let context = context(data, runner_tx, shard_id, &cache_and_http.cache, &cache_and_http.http);
+                let context = context(data, runner_tx, shard_id, &cache_and_http, ws_event.clone());
 
                 let event_handler = Arc::clone(rh);
                 threadpool.execute(move || {
@@ -237,17 +132,19 @@
         },
         (Some(_), Some(_)) => {
             if let DispatchEvent::Model(ref e) = event {
-                    dispatch(DispatchEvent::Model(e.clone()),
-                             framework,
-                             data,
-                             &None::<Arc<H>>,
-                             raw_event_handler,
-                             runner_tx,
-                             threadpool,
-                             shard_id,
-                             Arc::clone(&cache_and_http))
+                dispatch(DispatchEvent::Model(e.clone()),
+                         ws_event,
+                         framework,
+                         data,
+                         &None::<Arc<H>>,
+                         raw_event_handler,
+                         runner_tx,
+                         threadpool,
+                         shard_id,
+                         Arc::clone(&cache_and_http))
             }
             dispatch(event,
+                     ws_event,
                      framework,
                      data,
                      event_handler,
@@ -258,46 +155,21 @@
                      cache_and_http);
         }
     };
->>>>>>> 595afbc2
 }
 
 #[cfg(not(feature = "framework"))]
 pub(crate) fn dispatch<H: EventHandler + Send + Sync + 'static,
                        RH: RawEventHandler + Send + Sync + 'static>(
     event: DispatchEvent,
-<<<<<<< HEAD
     raw_event: Option<RawEvent>,
-    data: &Arc<Mutex<ShareMap>>,
-    event_handler: &Arc<H>,
-=======
     data: &Arc<RwLock<ShareMap>>,
     event_handler: &Option<Arc<H>>,
     raw_event_handler: &Option<Arc<RH>>,
->>>>>>> 595afbc2
     runner_tx: &Sender<InterMessage>,
     threadpool: &ThreadPool,
     shard_id: u64,
     cache_and_http: Arc<CacheAndHttp>,
 ) {
-<<<<<<< HEAD
-    match event {
-        DispatchEvent::Model(Event::MessageCreate(mut event)) => {
-            update!(event);
-
-            let context = context(data, runner_tx, shard_id, raw_event);
-            dispatch_message(context, event.message, event_handler, threadpool);
-        },
-        other => handle_event(
-            other,
-            raw_event,
-            data,
-            event_handler,
-            runner_tx,
-            threadpool,
-            shard_id,
-        ),
-    }
-=======
     match (event_handler, raw_event_handler) {
         (None, None) => {}, // Do nothing
         (Some(ref h), None) => {
@@ -305,15 +177,8 @@
                 DispatchEvent::Model(Event::MessageCreate(mut event)) => {
                     update(&cache_and_http, &mut event);
 
-                    #[cfg(not(any(feature = "cache", feature = "http")))]
-                    let context = context(data, runner_tx, shard_id);
-                    #[cfg(all(feature = "cache", not(feature = "http")))]
-                    let context = context(data, runner_tx, shard_id, &cache_and_http.cache);
-                    #[cfg(all(not(feature = "cache"), feature = "http"))]
-                    let context = context(data, runner_tx, shard_id, &cache_and_http.http);
-                    #[cfg(all(feature = "cache", feature = "http"))]
-                    let context = context(data, runner_tx, shard_id, &cache_and_http.cache, &cache_and_http.http);
-
+                    let context = context(data, runner_tx, shard_id, &cache_and_http, ws_event.clone());
+                    
                     dispatch_message(
                         context.clone(),
                         event.message.clone(),
@@ -324,6 +189,7 @@
                 other => {
                     handle_event(
                         other,
+                        ws_event
                         data,
                         h,
                         runner_tx,
@@ -337,14 +203,7 @@
         (None, Some(ref rh)) => {
             match event {
                 DispatchEvent::Model(e) => {
-                    #[cfg(not(any(feature = "cache", feature = "http")))]
-                    let context = context(data, runner_tx, shard_id);
-                    #[cfg(all(feature = "cache", not(feature = "http")))]
-                    let context = context(data, runner_tx, shard_id, &cache_and_http.cache);
-                    #[cfg(all(not(feature = "cache"), feature = "http"))]
-                    let context = context(data, runner_tx, shard_id, &cache_and_http.http);
-                    #[cfg(all(feature = "cache", feature = "http"))]
-                    let context = context(data, runner_tx, shard_id, &cache_and_http.cache, &cache_and_http.http);
+                    let context = context(data, runner_tx, shard_id, &cache_and_http, ws_event.clone());
 
                     let event_handler = Arc::clone(rh);
                     threadpool.execute(move || {
@@ -358,6 +217,7 @@
             match event {
                 DispatchEvent::Model(ref e) =>
                     dispatch(DispatchEvent::Model(e.clone()),
+                             ws_event,
                              data,
                              &None::<Arc<H>>,
                              raw_event_handler,
@@ -368,6 +228,7 @@
                 _ => {}
             }
             dispatch(event,
+                     ws_event,
                      data,
                      event_handler,
                      &None::<Arc<RH>>,
@@ -377,7 +238,6 @@
                      cache_and_http);
         }
     };
->>>>>>> 595afbc2
 }
 
 fn dispatch_message<H>(
@@ -401,33 +261,18 @@
 #[allow(clippy::too_many_arguments)]
 fn handle_event<H: EventHandler + Send + Sync + 'static>(
     event: DispatchEvent,
-<<<<<<< HEAD
-    raw_event: Option<RawEvent>,
-    data: &Arc<Mutex<ShareMap>>,
-=======
+    ws_event: Option<WsEvent>,
     data: &Arc<RwLock<ShareMap>>,
->>>>>>> 595afbc2
     event_handler: &Arc<H>,
     runner_tx: &Sender<InterMessage>,
     threadpool: &ThreadPool,
     shard_id: u64,
     cache_and_http: Arc<CacheAndHttp>,
 ) {
-    #[cfg(not(any(feature = "cache", feature = "http")))]
-    let context = context(data, runner_tx, shard_id);
-    #[cfg(all(feature = "cache", not(feature = "http")))]
-    let context = context(data, runner_tx, shard_id, &cache_and_http.cache);
-    #[cfg(all(not(feature = "cache"), feature = "http"))]
-    let context = context(data, runner_tx, shard_id, &cache_and_http.http);
-    #[cfg(all(feature = "cache", feature = "http"))]
-    let context = context(data, runner_tx, shard_id, &cache_and_http.cache, &cache_and_http.http);
+    let context = context(data, runner_tx, shard_id, &cache_and_http, ws_event.clone());
 
     match event {
         DispatchEvent::Client(ClientEvent::ShardStageUpdate(event)) => {
-<<<<<<< HEAD
-            let context = context(data, runner_tx, shard_id, raw_event);
-=======
->>>>>>> 595afbc2
             let event_handler = Arc::clone(event_handler);
 
             threadpool.execute(move || {
@@ -437,7 +282,6 @@
         DispatchEvent::Model(Event::Raw) => {
             #[cfg(feature = "raw-ws-event")]
             {
-                let context = context(data, runner_tx, shard_id, raw_event.clone());
                 let event_handler = Arc::clone(event_handler);
                 let threads_raw_event = raw_event.unwrap();
 
@@ -447,14 +291,7 @@
             }
         },
         DispatchEvent::Model(Event::ChannelCreate(mut event)) => {
-<<<<<<< HEAD
-            update!(event);
-
-            let context = context(data, runner_tx, shard_id, raw_event);
-
-=======
-            update(&cache_and_http, &mut event);
->>>>>>> 595afbc2
+            update(&cache_and_http, &mut event);
             // Discord sends both a MessageCreate and a ChannelCreate upon a new message in a private channel.
             // This could potentially be annoying to handle when otherwise wanting to normally take care of a new channel.
             // So therefore, private channels are dispatched to their own handler code.
@@ -485,13 +322,7 @@
             }
         },
         DispatchEvent::Model(Event::ChannelDelete(mut event)) => {
-<<<<<<< HEAD
-            update!(event);
-
-            let context = context(data, runner_tx, shard_id, raw_event);
-=======
-            update(&cache_and_http, &mut event);
->>>>>>> 595afbc2
+            update(&cache_and_http, &mut event);
 
             match event.channel {
                 Channel::Private(_) | Channel::Group(_) => {},
@@ -512,13 +343,7 @@
                 Channel::__Nonexhaustive => unreachable!(),
             }
         },
-<<<<<<< HEAD
-        DispatchEvent::Model(Event::ChannelPinsUpdate(mut event)) => {
-            let context = context(data, runner_tx, shard_id, raw_event);
-=======
         DispatchEvent::Model(Event::ChannelPinsUpdate(event)) => {
-
->>>>>>> 595afbc2
             let event_handler = Arc::clone(event_handler);
 
             threadpool.execute(move || {
@@ -526,13 +351,7 @@
             });
         },
         DispatchEvent::Model(Event::ChannelRecipientAdd(mut event)) => {
-<<<<<<< HEAD
-            update!(event);
-
-            let context = context(data, runner_tx, shard_id, raw_event);
-=======
-            update(&cache_and_http, &mut event);
->>>>>>> 595afbc2
+            update(&cache_and_http, &mut event);
 
             let event_handler = Arc::clone(event_handler);
 
@@ -547,10 +366,6 @@
         DispatchEvent::Model(Event::ChannelRecipientRemove(mut event)) => {
             update(&cache_and_http, &mut event);
 
-<<<<<<< HEAD
-            let context = context(data, runner_tx, shard_id, raw_event);
-=======
->>>>>>> 595afbc2
             let event_handler = Arc::clone(event_handler);
 
             threadpool.execute(move || {
@@ -562,52 +377,32 @@
             });
         },
         DispatchEvent::Model(Event::ChannelUpdate(mut event)) => {
-<<<<<<< HEAD
             #[cfg(feature = "cache")]
-            let before = CACHE.read().channel(event.channel.id());
-
-            update!(event);
+            let before = cache_and_http.cache.as_ref().read().channel(event.channel.id());
+
+            update(&cache_and_http, &mut event);
 
             let context = context(data, runner_tx, shard_id, raw_event);
-=======
->>>>>>> 595afbc2
-            let event_handler = Arc::clone(event_handler);
-
-            threadpool.execute(move || {
-                feature_cache! {{
-<<<<<<< HEAD
-=======
-                    let before = cache_and_http.cache.as_ref().read().channel(event.channel.id());
+            let event_handler = Arc::clone(event_handler);
+
+            threadpool.execute(move || {
+                feature_cache! {{
+                    event_handler.channel_update(context, before, event.channel);
+                } else {
                     update(&cache_and_http, &mut event);
 
->>>>>>> 595afbc2
-                    event_handler.channel_update(context, before, event.channel);
-                } else {
-                    update(&cache_and_http, &mut event);
-
                     event_handler.channel_update(context, event.channel);
                 }}
             });
         },
-<<<<<<< HEAD
-        DispatchEvent::Model(Event::GuildBanAdd(mut event)) => {
-            let context = context(data, runner_tx, shard_id, raw_event);
-=======
         DispatchEvent::Model(Event::GuildBanAdd(event)) => {
->>>>>>> 595afbc2
             let event_handler = Arc::clone(event_handler);
 
             threadpool.execute(move || {
                 event_handler.guild_ban_addition(context, event.guild_id, event.user);
             });
         },
-<<<<<<< HEAD
-        DispatchEvent::Model(Event::GuildBanRemove(mut event)) => {
-            let context = context(data, runner_tx, shard_id, raw_event);
-=======
         DispatchEvent::Model(Event::GuildBanRemove(event)) => {
-
->>>>>>> 595afbc2
             let event_handler = Arc::clone(event_handler);
 
             threadpool.execute(move || {
@@ -616,7 +411,7 @@
         },
         DispatchEvent::Model(Event::GuildCreate(mut event)) => {
             #[cfg(feature = "cache")]
-            let _is_new = {
+            let is_new = {
                 let cache = cache_and_http.cache.as_ref().read();
 
                 !cache.unavailable_guilds.contains(&event.guild.id)
@@ -626,15 +421,8 @@
 
             #[cfg(feature = "cache")]
             {
-<<<<<<< HEAD
-                let cache = CACHE.read();
-
-                if cache.unavailable_guilds.is_empty() {
-                    let context = context(data, runner_tx, shard_id, raw_event.clone());
-=======
                 let locked_cache = cache_and_http.cache.as_ref().read();
                 let context = context.clone();
->>>>>>> 595afbc2
 
                 if locked_cache.unavailable_guilds.is_empty() {
                     let guild_amount = locked_cache
@@ -650,27 +438,18 @@
                 }
             }
 
-<<<<<<< HEAD
-            let context = context(data, runner_tx, shard_id, raw_event);
-=======
->>>>>>> 595afbc2
-            let event_handler = Arc::clone(event_handler);
-
-            threadpool.execute(move || {
-                feature_cache! {{
-                    event_handler.guild_create(context, event.guild, _is_new);
+            let event_handler = Arc::clone(event_handler);
+
+            threadpool.execute(move || {
+                feature_cache! {{
+                    event_handler.guild_create(context, event.guild, is_new);
                 } else {
                     event_handler.guild_create(context, event.guild);
                 }}
             });
         },
         DispatchEvent::Model(Event::GuildDelete(mut event)) => {
-<<<<<<< HEAD
-            let _full = update!(event);
-            let context = context(data, runner_tx, shard_id, raw_event);
-=======
             let _full = update(&cache_and_http, &mut event);
->>>>>>> 595afbc2
             let event_handler = Arc::clone(event_handler);
 
             threadpool.execute(move || {
@@ -682,25 +461,14 @@
             });
         },
         DispatchEvent::Model(Event::GuildEmojisUpdate(mut event)) => {
-<<<<<<< HEAD
-            update!(event);
-
-            let context = context(data, runner_tx, shard_id, raw_event);
-=======
-            update(&cache_and_http, &mut event);
->>>>>>> 595afbc2
+            update(&cache_and_http, &mut event);
             let event_handler = Arc::clone(event_handler);
 
             threadpool.execute(move || {
                 event_handler.guild_emojis_update(context, event.guild_id, event.emojis);
             });
         },
-<<<<<<< HEAD
-        DispatchEvent::Model(Event::GuildIntegrationsUpdate(mut event)) => {
-            let context = context(data, runner_tx, shard_id, raw_event);
-=======
         DispatchEvent::Model(Event::GuildIntegrationsUpdate(event)) => {
->>>>>>> 595afbc2
             let event_handler = Arc::clone(event_handler);
 
             threadpool.execute(move || {
@@ -710,10 +478,6 @@
         DispatchEvent::Model(Event::GuildMemberAdd(mut event)) => {
             update(&cache_and_http, &mut event);
 
-<<<<<<< HEAD
-            let context = context(data, runner_tx, shard_id, raw_event);
-=======
->>>>>>> 595afbc2
             let event_handler = Arc::clone(event_handler);
 
             threadpool.execute(move || {
@@ -721,12 +485,7 @@
             });
         },
         DispatchEvent::Model(Event::GuildMemberRemove(mut event)) => {
-<<<<<<< HEAD
-            let _member = update!(event);
-            let context = context(data, runner_tx, shard_id, raw_event);
-=======
             let _member = update(&cache_and_http, &mut event);
->>>>>>> 595afbc2
             let event_handler = Arc::clone(event_handler);
 
             threadpool.execute(move || {
@@ -745,16 +504,14 @@
                 None
             }};
 
-<<<<<<< HEAD
-            let context = context(data, runner_tx, shard_id, raw_event);
-=======
->>>>>>> 595afbc2
             let event_handler = Arc::clone(event_handler);
 
             threadpool.execute(move || {
                 feature_cache! {{
                     if let Some(after) = _after {
                         event_handler.guild_member_update(context, _before, after);
+                    } else {
+                        unreachable!();
                     }
                 } else {
                     event_handler.guild_member_update(context, event);
@@ -762,13 +519,7 @@
             });
         },
         DispatchEvent::Model(Event::GuildMembersChunk(mut event)) => {
-<<<<<<< HEAD
-            update!(event);
-
-            let context = context(data, runner_tx, shard_id, raw_event);
-=======
-            update(&cache_and_http, &mut event);
->>>>>>> 595afbc2
+            update(&cache_and_http, &mut event);
             let event_handler = Arc::clone(event_handler);
 
             threadpool.execute(move || {
@@ -776,13 +527,7 @@
             });
         },
         DispatchEvent::Model(Event::GuildRoleCreate(mut event)) => {
-<<<<<<< HEAD
-            update!(event);
-
-            let context = context(data, runner_tx, shard_id, raw_event);
-=======
-            update(&cache_and_http, &mut event);
->>>>>>> 595afbc2
+            update(&cache_and_http, &mut event);
             let event_handler = Arc::clone(event_handler);
 
             threadpool.execute(move || {
@@ -790,12 +535,7 @@
             });
         },
         DispatchEvent::Model(Event::GuildRoleDelete(mut event)) => {
-<<<<<<< HEAD
-            let _role = update!(event);
-            let context = context(data, runner_tx, shard_id, raw_event);
-=======
             let _role = update(&cache_and_http, &mut event);
->>>>>>> 595afbc2
             let event_handler = Arc::clone(event_handler);
 
             threadpool.execute(move || {
@@ -807,12 +547,7 @@
             });
         },
         DispatchEvent::Model(Event::GuildRoleUpdate(mut event)) => {
-<<<<<<< HEAD
-            let _before = update!(event);
-            let context = context(data, runner_tx, shard_id, raw_event);
-=======
             let _before = update(&cache_and_http, &mut event);
->>>>>>> 595afbc2
             let event_handler = Arc::clone(event_handler);
 
             threadpool.execute(move || {
@@ -824,13 +559,7 @@
             });
         },
         DispatchEvent::Model(Event::GuildUnavailable(mut event)) => {
-<<<<<<< HEAD
-            update!(event);
-
-            let context = context(data, runner_tx, shard_id, raw_event);
-=======
-            update(&cache_and_http, &mut event);
->>>>>>> 595afbc2
+            update(&cache_and_http, &mut event);
             let event_handler = Arc::clone(event_handler);
 
             threadpool.execute(move || {
@@ -838,60 +567,35 @@
             });
         },
         DispatchEvent::Model(Event::GuildUpdate(mut event)) => {
-<<<<<<< HEAD
             #[cfg(feature = "cache")]
-            let before = CACHE.read()
+            let before = cache_and_http.cache.as_ref().read()
                 .guilds
                 .get(&event.guild.id)
                 .cloned();
-
-            update!(event);
+            
+            update(&cache_and_http, &mut event);
 
             let context = context(data, runner_tx, shard_id, raw_event);
-=======
->>>>>>> 595afbc2
-            let event_handler = Arc::clone(event_handler);
-
-            threadpool.execute(move || {
-                feature_cache! {{
-<<<<<<< HEAD
-=======
-                    let before = cache_and_http.cache.as_ref().read()
-                        .guilds
-                        .get(&event.guild.id)
-                        .cloned();
-                    update(&cache_and_http, &mut event);
-
->>>>>>> 595afbc2
+            let event_handler = Arc::clone(event_handler);
+
+            threadpool.execute(move || {
+                feature_cache! {{
                     event_handler.guild_update(context, before, event.guild);
                 } else {
-                    update(&cache_and_http, &mut event);
-
                     event_handler.guild_update(context, event.guild);
                 }}
             });
         },
         // Already handled by the framework check macro
-<<<<<<< HEAD
         DispatchEvent::Model(Event::MessageCreate(_)) => { unreachable!() },
-        DispatchEvent::Model(Event::MessageDeleteBulk(mut event)) => {
-            let context = context(data, runner_tx, shard_id, raw_event);
-=======
-        DispatchEvent::Model(Event::MessageCreate(_)) => {},
         DispatchEvent::Model(Event::MessageDeleteBulk(event)) => {
->>>>>>> 595afbc2
             let event_handler = Arc::clone(event_handler);
 
             threadpool.execute(move || {
                 event_handler.message_delete_bulk(context, event.channel_id, event.ids);
             });
         },
-<<<<<<< HEAD
-        DispatchEvent::Model(Event::MessageDelete(mut event)) => {
-            let context = context(data, runner_tx, shard_id, raw_event);
-=======
         DispatchEvent::Model(Event::MessageDelete(event)) => {
->>>>>>> 595afbc2
             let event_handler = Arc::clone(event_handler);
 
             threadpool.execute(move || {
@@ -899,13 +603,7 @@
             });
         },
         DispatchEvent::Model(Event::MessageUpdate(mut event)) => {
-<<<<<<< HEAD
-            update!(event);
-
-            let context = context(data, runner_tx, shard_id, raw_event);
-=======
             let _before = update(&cache_and_http, &mut event);
->>>>>>> 595afbc2
             let event_handler = Arc::clone(event_handler);
 
             threadpool.execute(move || {
@@ -918,13 +616,7 @@
             });
         },
         DispatchEvent::Model(Event::PresencesReplace(mut event)) => {
-<<<<<<< HEAD
-            update!(event);
-
-            let context = context(data, runner_tx, shard_id, raw_event);
-=======
-            update(&cache_and_http, &mut event);
->>>>>>> 595afbc2
+            update(&cache_and_http, &mut event);
             let event_handler = Arc::clone(event_handler);
 
             threadpool.execute(move || {
@@ -934,46 +626,27 @@
         DispatchEvent::Model(Event::PresenceUpdate(mut event)) => {
             update(&cache_and_http, &mut event);
 
-<<<<<<< HEAD
-            let context = context(data, runner_tx, shard_id, raw_event);
-=======
->>>>>>> 595afbc2
             let event_handler = Arc::clone(event_handler);
 
             threadpool.execute(move || {
                 event_handler.presence_update(context, event);
             });
         },
-<<<<<<< HEAD
-        DispatchEvent::Model(Event::ReactionAdd(mut event)) => {
-            let context = context(data, runner_tx, shard_id, raw_event);
-=======
         DispatchEvent::Model(Event::ReactionAdd(event)) => {
->>>>>>> 595afbc2
             let event_handler = Arc::clone(event_handler);
 
             threadpool.execute(move || {
                 event_handler.reaction_add(context, event.reaction);
             });
         },
-<<<<<<< HEAD
-        DispatchEvent::Model(Event::ReactionRemove(mut event)) => {
-            let context = context(data, runner_tx, shard_id, raw_event);
-=======
         DispatchEvent::Model(Event::ReactionRemove(event)) => {
->>>>>>> 595afbc2
             let event_handler = Arc::clone(event_handler);
 
             threadpool.execute(move || {
                 event_handler.reaction_remove(context, event.reaction);
             });
         },
-<<<<<<< HEAD
-        DispatchEvent::Model(Event::ReactionRemoveAll(mut event)) => {
-            let context = context(data, runner_tx, shard_id, raw_event);
-=======
         DispatchEvent::Model(Event::ReactionRemoveAll(event)) => {
->>>>>>> 595afbc2
             let event_handler = Arc::clone(event_handler);
 
             threadpool.execute(move || {
@@ -981,45 +654,24 @@
             });
         },
         DispatchEvent::Model(Event::Ready(mut event)) => {
-<<<<<<< HEAD
-            update!(event);
-
-            let context = context(data, runner_tx, shard_id, raw_event);
-=======
-            update(&cache_and_http, &mut event);
->>>>>>> 595afbc2
+            update(&cache_and_http, &mut event);
             let event_handler = Arc::clone(&event_handler);
 
             threadpool.execute(move || {
                 event_handler.ready(context, event.ready);
             });
         },
-<<<<<<< HEAD
-        DispatchEvent::Model(Event::Resumed(mut event)) => {
-            let context = context(data, runner_tx, shard_id, raw_event);
-
-            event_handler.resume(context, event);
-        },
-        DispatchEvent::Model(Event::TypingStart(mut event)) => {
-            let context = context(data, runner_tx, shard_id, raw_event);
-=======
         DispatchEvent::Model(Event::Resumed(event)) => {
             event_handler.resume(context, event);
         },
         DispatchEvent::Model(Event::TypingStart(event)) => {
->>>>>>> 595afbc2
             let event_handler = Arc::clone(event_handler);
 
             threadpool.execute(move || {
                 event_handler.typing_start(context, event);
             });
         },
-<<<<<<< HEAD
-        DispatchEvent::Model(Event::Unknown(mut event)) => {
-            let context = context(data, runner_tx, shard_id, raw_event);
-=======
         DispatchEvent::Model(Event::Unknown(event)) => {
->>>>>>> 595afbc2
             let event_handler = Arc::clone(event_handler);
 
             threadpool.execute(move || {
@@ -1027,12 +679,7 @@
             });
         },
         DispatchEvent::Model(Event::UserUpdate(mut event)) => {
-<<<<<<< HEAD
-            let _before = update!(event);
-            let context = context(data, runner_tx, shard_id, raw_event);
-=======
             let _before = update(&cache_and_http, &mut event);
->>>>>>> 595afbc2
             let event_handler = Arc::clone(event_handler);
 
             threadpool.execute(move || {
@@ -1043,12 +690,7 @@
                 }}
             });
         },
-<<<<<<< HEAD
-        DispatchEvent::Model(Event::VoiceServerUpdate(mut event)) => {
-            let context = context(data, runner_tx, shard_id, raw_event);
-=======
         DispatchEvent::Model(Event::VoiceServerUpdate(event)) => {
->>>>>>> 595afbc2
             let event_handler = Arc::clone(event_handler);
 
             threadpool.execute(move || {
@@ -1056,13 +698,7 @@
             });
         },
         DispatchEvent::Model(Event::VoiceStateUpdate(mut event)) => {
-<<<<<<< HEAD
-            update!(event);
-
-            let context = context(data, runner_tx, shard_id, raw_event);
-=======
             let _before = update(&cache_and_http, &mut event);
->>>>>>> 595afbc2
             let event_handler = Arc::clone(event_handler);
 
             threadpool.execute(move || {
@@ -1073,12 +709,7 @@
                 }}
             });
         },
-<<<<<<< HEAD
-        DispatchEvent::Model(Event::WebhookUpdate(mut event)) => {
-            let context = context(data, runner_tx, shard_id, raw_event);
-=======
         DispatchEvent::Model(Event::WebhookUpdate(event)) => {
->>>>>>> 595afbc2
             let event_handler = Arc::clone(event_handler);
 
             threadpool.execute(move || {

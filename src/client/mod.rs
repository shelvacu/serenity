//! The Client contains information about a single bot's token, as well
//! as event handlers. Dispatching events to configured handlers and starting
//! the shards' connections are handled directly via the client. In addition,
//! the `http` module and `Cache` are also automatically handled by the
//! Client module for you.
//!
//! A [`Context`] is provided for every handler.
//!
//! The `http` module is the lower-level method of interacting with the Discord
//! REST API. Realistically, there should be little reason to use this yourself,
//! as the Context will do this for you. A possible use case of using the `http`
//! module is if you do not have a Cache, for purposes such as low memory
//! requirements.
//!
//! Click [here][Client examples] for an example on how to use a `Client`.
//!
//! [`Client`]: struct.Client.html#examples
//! [`Context`]: struct.Context.html
//! [Client examples]: struct.Client.html#examples

pub mod bridge;

mod context;
mod dispatch;
mod error;
mod event_handler;

pub use self::{
    context::Context,
    error::Error as ClientError,
    event_handler::{EventHandler, RawEventHandler},
};

#[cfg(any(feature = "cache", feature = "http"))]
pub use crate::CacheAndHttp;

// Note: the following re-exports are here for backwards compatibility
pub use crate::gateway;
pub use crate::http as rest;

#[cfg(feature = "cache")]
pub use crate::cache::{Cache, CacheRwLock};

use crate::internal::prelude::*;
use parking_lot::Mutex;
use parking_lot::RwLock;
use self::bridge::gateway::{ShardManager, ShardManagerMonitor, ShardManagerOptions};
use std::sync::Arc;
use threadpool::ThreadPool;
use typemap::ShareMap;
use log::{error, debug, info};

#[cfg(feature = "framework")]
use crate::framework::Framework;
#[cfg(feature = "voice")]
use crate::model::id::UserId;
#[cfg(feature = "voice")]
use self::bridge::voice::ClientVoiceManager;
#[cfg(feature = "http")]
use crate::http::Http;
#[cfg(feature = "cache")]
use std::time::Duration;

struct DummyRawEventHandler;
impl RawEventHandler for DummyRawEventHandler {}

/// The Client is the way to be able to start sending authenticated requests
/// over the REST API, as well as initializing a WebSocket connection through
/// [`Shard`]s. Refer to the [documentation on using sharding][sharding docs]
/// for more information.
///
/// # Event Handlers
///
/// Event handlers can be configured. For example, the event handler
/// [`EventHandler::message`] will be dispatched to whenever a
/// [`Event::MessageCreate`] is received over the connection.
///
/// Note that you do not need to manually handle events, as they are handled
/// internally and then dispatched to your event handlers.
///
/// # Examples
///
/// Creating a Client instance and adding a handler on every message
/// receive, acting as a "ping-pong" bot is simple:
///
/// ```no_run
/// use serenity::prelude::*;
/// use serenity::model::prelude::*;
/// use serenity::Client;
///
/// struct Handler;
///
/// impl EventHandler for Handler {
///     fn message(&self, context: Context, msg: Message) {
///         if msg.content == "!ping" {
///             let _ = msg.channel_id.say(&context, "Pong!");
///         }
///     }
/// }
///
/// let mut client = Client::new("my token here", Handler).expect("Could not create new client.");
///
/// client.start().expect("Could not start client.");
/// ```
///
/// [`Shard`]: ../gateway/struct.Shard.html
/// [`EventHandler::message`]: trait.EventHandler.html#tymethod.message
/// [`Event::MessageCreate`]: ../model/event/enum.Event.html#variant.MessageCreate
/// [sharding docs]: ../index.html#sharding
pub struct Client {
    /// A ShareMap which requires types to be Send + Sync. This is a map that
    /// can be safely shared across contexts.
    ///
    /// The purpose of the data field is to be accessible and persistent across
    /// contexts; that is, data can be modified by one context, and will persist
    /// through the future and be accessible through other contexts. This is
    /// useful for anything that should "live" through the program: counters,
    /// database connections, custom user caches, etc.
    ///
    /// In the meaning of a context, this data can be accessed through
    /// [`Context::data`].
    ///
    /// # Examples
    ///
    /// Create a `MessageEventCounter` to track the following events:
    ///
    /// - [`Event::MessageCreate`]
    /// - [`Event::MessageDelete`]
    /// - [`Event::MessageDeleteBulk`]
    /// - [`Event::MessageUpdate`]
    ///
    /// ```rust,ignore
    /// // Of note, this imports `typemap`'s `Key` as `TypeMapKey`.
    /// use serenity::prelude::*;
    /// use serenity::model::*;
    /// use std::collections::HashMap;
    /// use std::env;
    ///
    /// struct MessageEventCounter;
    ///
    /// impl TypeMapKey for MessageEventCounter {
    ///     type Value = HashMap<String, u64>;
    /// }
    ///
    /// fn reg<S>(ctx: Context, name: S)
    ///   where S: Into<std::string::String>
    /// {
    ///     let mut data = ctx.data.write();
    ///     let counter = data.get_mut::<MessageEventCounter>().unwrap();
    ///     let entry = counter.entry(name.into()).or_insert(0);
    ///     *entry += 1;
    /// }
    ///
    /// struct Handler;
    ///
    /// # #[cfg(all(feature = "client", feature = "standard_framework", feature = "model"))]
    /// impl EventHandler for Handler {
    ///     fn message(&self, ctx: Context, _: Message) { reg(ctx, "MessageCreate") }
    ///     fn message_delete(&self, ctx: Context, _: ChannelId, _: MessageId) {
    ///         reg(ctx, "MessageDelete") }
    ///     fn message_delete_bulk(&self, ctx: Context, _: ChannelId, _: Vec<MessageId>) {
    ///         reg(ctx, "MessageDeleteBulk") }
    ///     fn message_update(&self, ctx: Context, _: MessageUpdateEvent) {
    ///         reg(ctx, "MessageUpdate") }
    /// }
    ///
    /// # #[cfg(all(feature = "client", feature = "standard_framework", feature = "model"))]
    /// # fn main() {
    ///
    /// let mut client = Client::new(&env::var("DISCORD_TOKEN").expect("Could not find token."), Handler)
    ///     .expect("Could not create client.");
    ///
    /// {
    ///     let mut data = client.data.write();
    ///     data.insert::<MessageEventCounter>(HashMap::default());
    /// }
    ///
    /// client.start().expect("Could not start client.");
    /// # }
    /// ```
    ///
    /// Refer to [example 05] for an example on using the `data` field.
    ///
    /// [`Context::data`]: struct.Context.html#structfield.data
    /// [`Event::MessageCreate`]: ../model/event/enum.Event.html#variant.MessageCreate
    /// [`Event::MessageDelete`]: ../model/event/enum.Event.html#variant.MessageDelete
    /// [`Event::MessageDeleteBulk`]: ../model/event/enum.Event.html#variant.MessageDeleteBulk
    /// [`Event::MessageUpdate`]: ../model/event/enum.Event.html#variant.MessageUpdate
    /// [example 05]: https://github.com/serenity-rs/serenity/tree/current/examples/05_command_framework
    pub data: Arc<RwLock<ShareMap>>,
    /// A vector of all active shards that have received their [`Event::Ready`]
    /// payload, and have dispatched to [`on_ready`] if an event handler was
    /// configured.
    ///
    /// [`Event::Ready`]: ../model/event/enum.Event.html#variant.Ready
    /// [`on_ready`]: #method.on_ready
    #[cfg(feature = "framework")] framework: Arc<Mutex<Option<Box<dyn Framework + Send>>>>,
    /// A HashMap of all shards instantiated by the Client.
    ///
    /// The key is the shard ID and the value is the shard itself.
    ///
    /// # Examples
    ///
    /// If you call [`client.start_shard(3, 5)`][`Client::start_shard`], this
    /// HashMap will only ever contain a single key of `3`, as that's the only
    /// Shard the client is responsible for.
    ///
    /// If you call [`client.start_shards(10)`][`Client::start_shards`], this
    /// HashMap will contain keys 0 through 9, one for each shard handled by the
    /// client.
    ///
    /// Printing the number of shards currently instantiated by the client every
    /// 5 seconds:
    ///
    /// ```rust,no_run
    /// # extern crate serenity;
    /// #
    /// # use serenity::client::{Client, EventHandler};
    /// # use std::error::Error;
    /// # use std::time::Duration;
    /// # use std::{env, thread};
    ///
    /// # fn try_main() -> Result<(), Box<Error>> {
    ///
    /// struct Handler;
    ///
    /// impl EventHandler for Handler { }
    ///
    /// let mut client = Client::new(&env::var("DISCORD_TOKEN")?, Handler)?;
    ///
    /// let shard_manager = client.shard_manager.clone();
    ///
    /// thread::spawn(move || {
    ///     loop {
    ///         println!("Shard count instantiated: {}",
    ///                  shard_manager.lock().shards_instantiated().len());
    ///
    ///         thread::sleep(Duration::from_millis(5000));
    ///     }
    /// });
    /// #     Ok(())
    /// # }
    /// #
    /// # fn main() {
    /// #     try_main().unwrap();
    /// # }
    /// ```
    ///
    /// Shutting down all connections after one minute of operation:
    ///
    /// ```rust,no_run
    /// # use std::error::Error;
    /// #
    /// # fn try_main() -> Result<(), Box<Error>> {
    /// use serenity::client::{Client, EventHandler};
    /// use std::time::Duration;
    /// use std::{env, thread};
    ///
    /// struct Handler;
    ///
    /// impl EventHandler for Handler { }
    ///
    /// let mut client = Client::new(&env::var("DISCORD_TOKEN")?, Handler)?;
    ///
    /// // Create a clone of the `Arc` containing the shard manager.
    /// let shard_manager = client.shard_manager.clone();
    ///
    /// // Create a thread which will sleep for 60 seconds and then have the
    /// // shard manager shutdown.
    /// thread::spawn(move || {
    ///     thread::sleep(Duration::from_secs(60));
    ///
    ///     shard_manager.lock().shutdown_all();
    ///
    ///     println!("Shutdown shard manager!");
    /// });
    ///
    /// println!("Client shutdown: {:?}", client.start());
    /// #     Ok(())
    /// # }
    /// #
    /// # fn main() {
    /// #     try_main().unwrap();
    /// # }
    /// ```
    ///
    /// [`Client::start_shard`]: #method.start_shard
    /// [`Client::start_shards`]: #method.start_shards
    pub shard_manager: Arc<Mutex<ShardManager>>,
    shard_manager_worker: ShardManagerMonitor,
    /// The threadpool shared by all shards.
    ///
    /// Defaults to 5 threads, which should suffice small bots. Consider
    /// increasing this number as your bot grows.
    pub threadpool: ThreadPool,
    /// The voice manager for the client.
    ///
    /// This is an ergonomic structure for interfacing over shards' voice
    /// connections.
    #[cfg(feature = "voice")]
    pub voice_manager: Arc<Mutex<ClientVoiceManager>>,
    /// URI that the client's shards will use to connect to the gateway.
    ///
    /// This is likely not important for production usage and is, at best, used
    /// for debugging.
    ///
    /// This is wrapped in an `Arc<Mutex<T>>` so all shards will have an updated
    /// value available.
    pub ws_uri: Arc<Mutex<String>>,
    pub cache_and_http: Arc<CacheAndHttp>,
}

impl Client {
    /// Creates a Client for a bot user.
    ///
    /// Discord has a requirement of prefixing bot tokens with `"Bot "`, which
    /// this function will automatically do for you if not already included.
    ///
    /// # Examples
    ///
    /// Create a Client, using a token from an environment variable:
    ///
    /// ```rust,no_run
    /// # use serenity::prelude::EventHandler;
    /// struct Handler;
    ///
    /// impl EventHandler for Handler {}
    /// # use std::error::Error;
    /// #
    /// # fn try_main() -> Result<(), Box<Error>> {
    /// use serenity::Client;
    /// use std::env;
    ///
    /// let token = env::var("DISCORD_TOKEN")?;
    /// let client = Client::new(&token, Handler)?;
    /// # Ok(())
    /// # }
    /// #
    /// # fn main() {
    /// #    try_main().unwrap();
    /// # }
    /// ```
    pub fn new<H>(token: &str, handler: H) -> Result<Self>
        where H: EventHandler + Send + Sync + 'static {
<<<<<<< HEAD
        let token = token.trim().to_string();
=======

        Self::new_with_handlers(token, Some(handler), None::<DummyRawEventHandler>)
    }
    /// Creates a client with an optional Handler. If you pass `None`, events are never parsed, but
    /// they can be received by registering a RawHandler.
    pub fn new_with_handlers<H, RH>(token: &str, handler: Option<H>, raw_handler: Option<RH>) -> Result<Self>
        where H: EventHandler + Send + Sync + 'static,
              RH: RawEventHandler + Send + Sync + 'static {
        let token = token.trim();

        let token = if token.starts_with("Bot ") {
            token.to_string()
        } else {
            format!("Bot {}", token)
        };
>>>>>>> 595afbc2

        let http = Http::new_with_token(&token);

        let name = "serenity client".to_owned();
        let threadpool = ThreadPool::with_name(name, 5);
        let url = Arc::new(Mutex::new(http.get_gateway()?.url));
        let data = Arc::new(RwLock::new(ShareMap::custom()));
        let event_handler = handler.map(Arc::new);
        let raw_event_handler = raw_handler.map(Arc::new);

        #[cfg(feature = "framework")]
        let framework = Arc::new(Mutex::new(None));
        #[cfg(feature = "voice")]
        let voice_manager = Arc::new(Mutex::new(ClientVoiceManager::new(
            0,
            UserId(0),
        )));

        let cache_and_http = Arc::new(CacheAndHttp {
            #[cfg(feature = "cache")]
            cache: Arc::new(RwLock::new(Cache::default())),
            #[cfg(feature = "cache")]
            update_cache_timeout: None,
            #[cfg(feature = "http")]
            http: Arc::new(http),
            __nonexhaustive: (),
        });

        let (shard_manager, shard_manager_worker) = {
            ShardManager::new(ShardManagerOptions {
                data: &data,
                event_handler: &event_handler,
                raw_event_handler: &raw_event_handler,
                #[cfg(feature = "framework")]
                framework: &framework,
                shard_index: 0,
                shard_init: 0,
                shard_total: 0,
                threadpool: threadpool.clone(),
                #[cfg(feature = "voice")]
                voice_manager: &voice_manager,
                ws_url: &url,
                cache_and_http: &cache_and_http,
            })
        };

        Ok(Client {
            ws_uri: url,
            #[cfg(feature = "framework")]
            framework,
            data,
            shard_manager,
            shard_manager_worker,
            threadpool,
            #[cfg(feature = "voice")]
            voice_manager,
            cache_and_http,
        })
    }

    /// Creates a Client for a bot user and sets a cache update timeout.
    /// If set to some duration, updating the cache will try to claim a
    /// write-lock for given duration and skip received event but also
    /// issue a deadlock-warning upon failure.
    /// If `duration` is set to `None`, updating the cache will try to claim
    /// a write-lock until success and potentially deadlock.
    ///
    /// Discord has a requirement of prefixing bot tokens with `"Bot "`, which
    /// this function will automatically do for you if not already included.
    ///
    /// # Examples
    ///
    /// Create a Client, using a token from an environment variable:
    ///
    /// ```rust,no_run
    /// # use serenity::prelude::EventHandler;
    /// struct Handler;
    ///
    /// impl EventHandler for Handler {}
    /// # use std::error::Error;
    /// #
    /// # fn try_main() -> Result<(), Box<Error>> {
    /// use serenity::Client;
    /// use std::env;
    ///
    /// let token = env::var("DISCORD_TOKEN")?;
    /// let client = Client::new_with_cache_update_timeout(&token, Handler, None)?;
    /// # Ok(())
    /// # }
    /// #
    /// # fn main() {
    /// #    try_main().unwrap();
    /// # }
    /// ```
    #[cfg(all(feature = "cache", feature = "http"))]
    pub fn new_with_cache_update_timeout<H>(token: &str, handler: H, duration: Option<Duration>) -> Result<Self>
        where H: EventHandler + Send + Sync + 'static {
        let token = token.trim();

        let token = if token.starts_with("Bot ") {
            token.to_string()
        } else {
            format!("Bot {}", token)
        };

        let http = Http::new_with_token(&token);

        let name = "serenity client".to_owned();
        let threadpool = ThreadPool::with_name(name, 5);
        let url = Arc::new(Mutex::new(http.get_gateway()?.url));
        let data = Arc::new(RwLock::new(ShareMap::custom()));
        let event_handler = Some(Arc::new(handler));

        #[cfg(feature = "framework")]
        let framework = Arc::new(Mutex::new(None));
        #[cfg(feature = "voice")]
        let voice_manager = Arc::new(Mutex::new(ClientVoiceManager::new(
            0,
            UserId(0),
        )));

        let cache_and_http = Arc::new(CacheAndHttp {
            cache: Arc::new(RwLock::new(Cache::default())),
            update_cache_timeout: duration,
            #[cfg(feature = "http")]
            http: Arc::new(http),
            __nonexhaustive: (),
        });

        let (shard_manager, shard_manager_worker) = {
            ShardManager::new(ShardManagerOptions {
                data: &data,
                event_handler: &event_handler,
                raw_event_handler: &None::<Arc<DummyRawEventHandler>>,
                #[cfg(feature = "framework")]
                framework: &framework,
                shard_index: 0,
                shard_init: 0,
                shard_total: 0,
                threadpool: threadpool.clone(),
                #[cfg(feature = "voice")]
                voice_manager: &voice_manager,
                ws_url: &url,
                cache_and_http: &cache_and_http,
            })
        };

        Ok(Client {
            ws_uri: url,
            #[cfg(feature = "framework")]
            framework,
            data,
            shard_manager,
            shard_manager_worker,
            threadpool,
            #[cfg(feature = "voice")]
            voice_manager,
            cache_and_http,
        })
    }

    /// Sets a framework to be used with the client. All message events will be
    /// passed through the framework _after_ being passed to the [`message`]
    /// event handler.
    ///
    /// See the [framework module-level documentation][framework docs] for more
    /// information on usage.
    ///
    /// # Examples
    ///
    /// Create a simple framework that responds to a `~ping` command:
    ///
    /// ```rust,no_run
    /// # use serenity::prelude::EventHandler;
    /// # use std::error::Error;
    /// #
    /// struct Handler;
    ///
    /// impl EventHandler for Handler {}
    ///
    /// use std::env;
    ///
    /// use serenity::framework::StandardFramework;
    /// use serenity::client::{Client, Context};
    /// use serenity::model::channel::Message;
    /// use serenity::framework::standard::{CommandResult, macros::{group, command}};
    ///
    /// #[command]
    /// fn ping(ctx: &mut Context, msg: &Message) -> CommandResult {
    ///     msg.channel_id.say(&ctx.http, "Pong!")?;
    ///     Ok(())
    /// }
    ///
    /// // Commands must be intermediately handled through groups.
    /// group!({
    ///     name: "pingpong",
    ///     options: {},
    ///     commands: [ping],
    /// });
    /// #
    /// # fn try_main() -> Result<(), Box<Error>> {
    ///
    /// let mut client = Client::new(&env::var("DISCORD_TOKEN")?, Handler)?;
    /// client.with_framework(StandardFramework::new()
    ///     .configure(|c| c.prefix("~"))
    ///     // The macros generate instances of command and group structs, which reside as `static` variables.
    ///     // Hence the uppercase name, and the suffix for distinguishment.
    ///     .group(&PINGPONG_GROUP));
    /// # Ok(())
    /// # }
    /// #
    /// # fn main() {
    /// #     try_main().unwrap();
    /// # }
    /// ```
    ///
    /// Using your own framework:
    ///
    /// ```rust,ignore
    /// # use serenity::prelude::EventHandler;
    /// # use std::error::Error;
    /// #
    /// use serenity::Framework;
    /// use serenity::client::Context;
    /// use serenity::model::*;
    /// use tokio_core::reactor::Handle;
    /// use std::collections::HashMap;
    ///
    ///
    /// struct MyFramework {
    ///     commands: HashMap<String, Box<Fn(Message, Vec<String>)>>,
    /// }
    ///
    /// impl Framework for MyFramework {
    ///     fn dispatch(&mut self, _: Context, msg: Message, tokio_handle: &Handle) {
    ///         let args = msg.content.split_whitespace();
    ///         let command = match args.advance() {
    ///             Some(command) => {
    ///                 if !command.starts_with('*') { return; }
    ///                 command
    ///             },
    ///             None => return,
    ///         };
    ///
    ///         let command = match self.commands.get(&command) {
    ///             Some(command) => command, None => return,
    ///         };
    ///
    ///         tokio_handle.spawn_fn(move || { (command)(msg, args); Ok() });
    ///     }
    /// }
    ///
    /// struct Handler;
    ///
    /// impl EventHandler for Handler {}
    ///
    /// # fn try_main() -> Result<(), Box<Error>> {
    /// use serenity::Client;
    /// use std::env;
    ///
    /// let mut client = Client::new(&token, Handler).unwrap();
    /// client.with_framework(MyFramework { commands: {
    ///     let mut map = HashMap::new();
    ///     map.insert("ping".to_string(), Box::new(|msg, _| msg.channel_id.say("pong!")));
    ///     map
    /// }});
    /// # Ok(())
    /// # }
    /// #
    /// # fn main() {
    /// #     try_main().unwrap();
    /// # }
    /// ```
    /// Refer to the documentation for the `framework` module for more in-depth
    /// information.
    ///
    /// [`message`]: trait.EventHandler.html#method.message
    /// [framework docs]: ../framework/index.html
    #[cfg(feature = "framework")]
    pub fn with_framework<F: Framework + Send + 'static>(&mut self, f: F) {
        *self.framework.lock() = Some(Box::new(f));
    }

    /// Establish the connection and start listening for events.
    ///
    /// This will start receiving events in a loop and start dispatching the
    /// events to your registered handlers.
    ///
    /// Note that this should be used only for users and for bots which are in
    /// less than 2500 guilds. If you have a reason for sharding and/or are in
    /// more than 2500 guilds, use one of these depending on your use case:
    ///
    /// Refer to the [Gateway documentation][gateway docs] for more information
    /// on effectively using sharding.
    ///
    /// # Examples
    ///
    /// Starting a Client with only 1 shard, out of 1 total:
    ///
    /// ```rust,no_run
    /// # use serenity::prelude::EventHandler;
    /// # use std::error::Error;
    /// #
    /// struct Handler;
    ///
    /// impl EventHandler for Handler {}
    /// # fn try_main() -> Result<(), Box<Error>> {
    /// use serenity::client::Client;
    /// use std::env;
    ///
    /// let token = env::var("DISCORD_TOKEN")?;
    /// let mut client = Client::new(&token, Handler).unwrap();
    ///
    /// if let Err(why) = client.start() {
    ///     println!("Err with client: {:?}", why);
    /// }
    /// # Ok(())
    /// # }
    /// #
    /// # fn main() {
    /// #     try_main().unwrap();
    /// # }
    /// ```
    ///
    /// [gateway docs]: ../gateway/index.html#sharding
    #[cfg(feature = "http")]
    pub fn start(&mut self) -> Result<()> {
        self.start_connection([0, 0, 1])
    }

    /// Establish the connection(s) and start listening for events.
    ///
    /// This will start receiving events in a loop and start dispatching the
    /// events to your registered handlers.
    ///
    /// This will retrieve an automatically determined number of shards to use
    /// from the API - determined by Discord - and then open a number of shards
    /// equivalent to that amount.
    ///
    /// Refer to the [Gateway documentation][gateway docs] for more information
    /// on effectively using sharding.
    ///
    /// # Examples
    ///
    /// Start as many shards as needed using autosharding:
    ///
    /// ```rust,no_run
    /// # use serenity::prelude::EventHandler;
    /// # use std::error::Error;
    /// #
    /// struct Handler;
    ///
    /// impl EventHandler for Handler {}
    /// # fn try_main() -> Result<(), Box<Error>> {
    /// use serenity::client::Client;
    /// use std::env;
    ///
    /// let token = env::var("DISCORD_TOKEN")?;
    /// let mut client = Client::new(&token, Handler).unwrap();
    ///
    /// if let Err(why) = client.start_autosharded() {
    ///     println!("Err with client: {:?}", why);
    /// }
    /// # Ok(())
    /// # }
    /// #
    /// # fn main() {
    /// #     try_main().unwrap();
    /// # }
    /// ```
    ///
    /// # Errors
    ///
    /// Returns a [`ClientError::Shutdown`] when all shards have shutdown due to
    /// an error.
    ///
    /// [`ClientError::Shutdown`]: enum.ClientError.html#variant.Shutdown
    /// [gateway docs]: ../gateway/index.html#sharding
    #[cfg(feature = "http")]
    pub fn start_autosharded(&mut self) -> Result<()> {
        let (x, y) = {
            let res = self.cache_and_http.http.get_bot_gateway()?;

            (res.shards as u64 - 1, res.shards as u64)
        };

        self.start_connection([0, x, y])
    }

    /// Establish a sharded connection and start listening for events.
    ///
    /// This will start receiving events and dispatch them to your registered
    /// handlers.
    ///
    /// This will create a single shard by ID. If using one shard per process,
    /// you will need to start other processes with the other shard IDs in some
    /// way.
    ///
    /// Refer to the [Gateway documentation][gateway docs] for more information
    /// on effectively using sharding.
    ///
    /// # Examples
    ///
    /// Start shard 3 of 5:
    ///
    /// ```rust,no_run
    /// # use serenity::prelude::EventHandler;
    /// # use std::error::Error;
    /// #
    /// struct Handler;
    ///
    /// impl EventHandler for Handler {}
    /// # fn try_main() -> Result<(), Box<Error>> {
    /// use serenity::client::Client;
    /// use std::env;
    ///
    /// let token = env::var("DISCORD_TOKEN")?;
    /// let mut client = Client::new(&token, Handler).unwrap();
    ///
    /// if let Err(why) = client.start_shard(3, 5) {
    ///     println!("Err with client: {:?}", why);
    /// }
    /// # Ok(())
    /// # }
    /// #
    /// # fn main() {
    /// #     try_main().unwrap();
    /// # }
    /// ```
    ///
    /// Start shard 0 of 1 (you may also be interested in [`start`] or
    /// [`start_autosharded`]):
    ///
    /// ```rust,no_run
    /// # use serenity::prelude::EventHandler;
    /// # use std::error::Error;
    /// #
    /// struct Handler;
    ///
    /// impl EventHandler for Handler {}
    /// # fn try_main() -> Result<(), Box<Error>> {
    /// use serenity::client::Client;
    /// use std::env;
    ///
    /// let mut client = Client::new(&env::var("DISCORD_TOKEN")?, Handler)?;
    ///
    /// if let Err(why) = client.start_shard(0, 1) {
    ///     println!("Err with client: {:?}", why);
    /// }
    /// # Ok(())
    /// # }
    /// #
    /// # fn main() {
    /// #     try_main().unwrap();
    /// # }
    /// ```
    ///
    /// # Errors
    ///
    /// Returns a [`ClientError::Shutdown`] when all shards have shutdown due to
    /// an error.
    ///
    /// [`ClientError::Shutdown`]: enum.ClientError.html#variant.Shutdown
    /// [`start`]: #method.start
    /// [`start_autosharded`]: #method.start_autosharded
    /// [gateway docs]: ../gateway/index.html#sharding
    #[cfg(feature = "http")]
    pub fn start_shard(&mut self, shard: u64, shards: u64) -> Result<()> {
        self.start_connection([shard, shard, shards])
    }

    /// Establish sharded connections and start listening for events.
    ///
    /// This will start receiving events and dispatch them to your registered
    /// handlers.
    ///
    /// This will create and handle all shards within this single process. If
    /// you only need to start a single shard within the process, or a range of
    /// shards, use [`start_shard`] or [`start_shard_range`], respectively.
    ///
    /// Refer to the [Gateway documentation][gateway docs] for more information
    /// on effectively using sharding.
    ///
    /// # Examples
    ///
    /// Start all of 8 shards:
    ///
    /// ```rust,no_run
    /// # use serenity::prelude::EventHandler;
    /// # use std::error::Error;
    /// #
    /// struct Handler;
    ///
    /// impl EventHandler for Handler {}
    /// # fn try_main() -> Result<(), Box<Error>> {
    /// use serenity::client::Client;
    /// use std::env;
    ///
    /// let token = env::var("DISCORD_TOKEN")?;
    /// let mut client = Client::new(&token, Handler).unwrap();
    ///
    /// if let Err(why) = client.start_shards(8) {
    ///     println!("Err with client: {:?}", why);
    /// }
    /// # Ok(())
    /// # }
    /// #
    /// # fn main() {
    /// #     try_main().unwrap();
    /// # }
    /// ```
    ///
    /// # Errors
    ///
    /// Returns a [`ClientError::Shutdown`] when all shards have shutdown due to
    /// an error.
    ///
    /// [`ClientError::Shutdown`]: enum.ClientError.html#variant.Shutdown
    /// [`start_shard`]: #method.start_shard
    /// [`start_shard_range`]: #method.start_shard_range
    /// [Gateway docs]: ../gateway/index.html#sharding
    #[cfg(feature = "http")]
    pub fn start_shards(&mut self, total_shards: u64) -> Result<()> {
        self.start_connection([0, total_shards - 1, total_shards])
    }

    /// Establish a range of sharded connections and start listening for events.
    ///
    /// This will start receiving events and dispatch them to your registered
    /// handlers.
    ///
    /// This will create and handle all shards within a given range within this
    /// single process. If you only need to start a single shard within the
    /// process, or all shards within the process, use [`start_shard`] or
    /// [`start_shards`], respectively.
    ///
    /// Refer to the [Gateway documentation][gateway docs] for more
    /// information on effectively using sharding.
    ///
    /// # Examples
    ///
    /// For a bot using a total of 10 shards, initialize shards 4 through 7:
    ///
    /// ```no_run
    /// # use serenity::prelude::EventHandler;
    /// struct Handler;
    ///
    /// impl EventHandler for Handler {}
    /// use serenity::Client;
    /// use std::env;
    ///
    /// let token = env::var("DISCORD_TOKEN").unwrap();
    /// let mut client = Client::new(&token, Handler).unwrap();
    ///
    /// let _ = client.start_shard_range([4, 7], 10);
    /// ```
    ///
    /// ```rust,no_run
    /// # use serenity::prelude::EventHandler;
    /// # use std::error::Error;
    /// #
    /// struct Handler;
    ///
    /// impl EventHandler for Handler {}
    /// # fn try_main() -> Result<(), Box<Error>> {
    /// use serenity::client::Client;
    /// use std::env;
    ///
    /// let token = env::var("DISCORD_TOKEN")?;
    /// let mut client = Client::new(&token, Handler).unwrap();
    ///
    /// if let Err(why) = client.start_shard_range([4, 7], 10) {
    ///     println!("Err with client: {:?}", why);
    /// }
    /// # Ok(())
    /// # }
    /// #
    /// # fn main() {
    /// #     try_main().unwrap();
    /// # }
    /// ```
    ///
    /// # Errors
    ///
    /// Returns a [`ClientError::Shutdown`] when all shards have shutdown due to
    /// an error.
    ///
    ///
    /// [`ClientError::Shutdown`]: enum.ClientError.html#variant.Shutdown
    /// [`start_shard`]: #method.start_shard
    /// [`start_shards`]: #method.start_shards
    /// [Gateway docs]: ../gateway/index.html#sharding
    #[cfg(feature = "http")]
    pub fn start_shard_range(&mut self, range: [u64; 2], total_shards: u64) -> Result<()> {
        self.start_connection([range[0], range[1], total_shards])
    }

    // Shard data layout is:
    // 0: first shard number to initialize
    // 1: shard number to initialize up to and including
    // 2: total number of shards the bot is sharding for
    //
    // Not all shards need to be initialized in this process.
    //
    // # Errors
    //
    // Returns a [`ClientError::Shutdown`] when all shards have shutdown due to
    // an error.
    //
    // [`ClientError::Shutdown`]: enum.ClientError.html#variant.Shutdown
    #[cfg(feature = "http")]
    fn start_connection(&mut self, shard_data: [u64; 3]) -> Result<()> {
        #[cfg(feature = "voice")]
        self.voice_manager.lock().set_shard_count(shard_data[2]);

        #[cfg(feature = "voice")]
        {
            let user = self.cache_and_http.http.get_current_user()?;

            self.voice_manager.lock().set_user_id(user.id);
        }

        {
            let mut manager = self.shard_manager.lock();

            let init = shard_data[1] - shard_data[0] + 1;

            manager.set_shards(shard_data[0], init, shard_data[2]);

            debug!(
                "Initializing shard info: {} - {}/{}",
                shard_data[0],
                init,
                shard_data[2],
            );

            if let Err(why) = manager.initialize() {
                error!("Failed to boot a shard: {:?}", why);
                info!("Shutting down all shards");

                manager.shutdown_all();

                return Err(Error::Client(ClientError::ShardBootFailure));
            }
        }

        self.shard_manager_worker.run();

        Ok(())
    }
}

/// Validates that a token is likely in a valid format.
///
/// This performs the following checks on a given token:
///
/// - At least one character long;
/// - Contains 3 parts (split by the period char `'.'`);
/// - The second part of the token is at least 6 characters long;
/// - The token does not contain any whitespace prior to or after the token.
///
/// # Examples
///
/// Validate that a token is valid and that a number of invalid tokens are
/// actually invalid:
///
/// ```rust,no_run
/// use serenity::client::validate_token;
///
/// // ensure a valid token is in fact valid:
/// assert!(validate_token("Mjg4NzYwMjQxMzYzODc3ODg4.C_ikow.j3VupLBuE1QWZng3TMGH0z_UAwg").is_ok());
///
/// // "cat" isn't a valid token:
/// assert!(validate_token("cat").is_err());
///
/// // tokens must have three parts, separated by periods (this is still
/// // actually an invalid token):
/// assert!(validate_token("aaa.abcdefgh.bbb").is_ok());
///
/// // the second part must be _at least_ 6 characters long:
/// assert!(validate_token("a.abcdef.b").is_ok());
/// assert!(validate_token("a.abcde.b").is_err());
/// ```
///
/// # Errors
///
/// Returns a [`ClientError::InvalidToken`] when one of the above checks fail.
/// The type of failure is not specified.
///
/// [`ClientError::InvalidToken`]: enum.ClientError.html#variant.InvalidToken
pub fn validate_token(token: &str) -> Result<()> {
    if token.is_empty() {
        return Err(Error::Client(ClientError::InvalidToken));
    }

    let parts: Vec<&str> = token.split('.').collect();

    // Check that the token has a total of 3 parts.
    if parts.len() != 3 {
        return Err(Error::Client(ClientError::InvalidToken));
    }

    // Check that the second part is at least 6 characters long.
    if parts[1].len() < 6 {
        return Err(Error::Client(ClientError::InvalidToken));
    }

    // Check that there is no whitespace before/after the token.
    if token.trim() != token {
        return Err(Error::Client(ClientError::InvalidToken));
    }

    Ok(())
}<|MERGE_RESOLUTION|>--- conflicted
+++ resolved
@@ -342,9 +342,6 @@
     /// ```
     pub fn new<H>(token: &str, handler: H) -> Result<Self>
         where H: EventHandler + Send + Sync + 'static {
-<<<<<<< HEAD
-        let token = token.trim().to_string();
-=======
 
         Self::new_with_handlers(token, Some(handler), None::<DummyRawEventHandler>)
     }
@@ -353,14 +350,7 @@
     pub fn new_with_handlers<H, RH>(token: &str, handler: Option<H>, raw_handler: Option<RH>) -> Result<Self>
         where H: EventHandler + Send + Sync + 'static,
               RH: RawEventHandler + Send + Sync + 'static {
-        let token = token.trim();
-
-        let token = if token.starts_with("Bot ") {
-            token.to_string()
-        } else {
-            format!("Bot {}", token)
-        };
->>>>>>> 595afbc2
+        let token = token.trim().to_string();
 
         let http = Http::new_with_token(&token);
 

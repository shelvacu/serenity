--- conflicted
+++ resolved
@@ -342,45 +342,12 @@
     /// they can be received by registering a RawHandler.
     #[deprecated(since = "0.8.0", note = "Replaced by `new_with_extras`.")]
     pub fn new_with_handlers<H, RH>(token: impl AsRef<str>, handler: Option<H>, raw_handler: Option<RH>) -> Result<Self>
-<<<<<<< HEAD
-        where H: EventHandler + Send + Sync + 'static,
-              RH: RawEventHandler + Send + Sync + 'static {
-        let token = token.as_ref().trim().to_string();
-
-        let http = Http::new_with_token(&token);
-
-        let name = "serenity client".to_owned();
-        let threadpool = ThreadPool::with_name(name, 5);
-        let url = Arc::new(Mutex::new(http.get_gateway()?.url));
-        let data = Arc::new(RwLock::new(ShareMap::custom()));
-        let event_handler = handler.map(Arc::new);
-        let raw_event_handler = raw_handler.map(Arc::new);
-
-        #[cfg(feature = "framework")]
-        let framework = Arc::new(Mutex::new(None));
-        #[cfg(feature = "voice")]
-        let voice_manager = Arc::new(Mutex::new(ClientVoiceManager::new(
-            0,
-            UserId(0),
-        )));
-
-        let cache_and_http = Arc::new(CacheAndHttp {
-            #[cfg(feature = "cache")]
-            cache: CacheRwLock::default(),
-            #[cfg(feature = "cache")]
-            update_cache_timeout: None,
-            #[cfg(feature = "http")]
-            http: Arc::new(http),
-            __nonexhaustive: (),
-        });
-=======
         where H: EventHandler + 'static, RH: RawEventHandler + 'static
     {
         Self::new_with_extras(token, |e| {
             if let Some(handler) = handler {
                 e.event_handler(handler);
             }
->>>>>>> 2bf714d0
 
             if let Some(raw_handler) = raw_handler {
                 e.raw_event_handler(raw_handler);
@@ -451,16 +418,9 @@
         )));
 
         let cache_and_http = Arc::new(CacheAndHttp {
-<<<<<<< HEAD
             cache: CacheRwLock::default(),
-            update_cache_timeout: duration,
+            update_cache_timeout: timeout,
             #[cfg(feature = "http")]
-=======
-            #[cfg(feature = "cache")]
-            cache: CacheRwLock::default(),
-            #[cfg(feature = "cache")]
-            update_cache_timeout: timeout,
->>>>>>> 2bf714d0
             http: Arc::new(http),
             __nonexhaustive: (),
         });

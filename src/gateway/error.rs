--- conflicted
+++ resolved
@@ -56,30 +56,6 @@
 }
 
 impl Display for Error {
-<<<<<<< HEAD
-    fn fmt(&self, f: &mut Formatter<'_>) -> FmtResult { f.write_str(self.description()) }
-}
-
-impl StdError for Error {
-    fn description(&self) -> &str {
-        use self::Error::*;
-
-        match *self {
-            BuildingUrl => "Error building url",
-            Closed(_) => "Connection closed",
-            ExpectedHello => "Expected a Hello",
-            HeartbeatFailed => "Failed sending a heartbeat",
-            InvalidAuthentication => "Sent invalid authentication",
-            InvalidHandshake => "Expected a valid Handshake",
-            InvalidOpCode => "Invalid OpCode",
-            InvalidShardData => "Sent invalid shard data",
-            NoAuthentication => "Sent no authentication",
-            NoSessionId => "No Session Id present when required",
-            OverloadedShard => "Shard has too many guilds",
-            ReconnectFailure => "Failed to Reconnect",
-            #[cfg(not(feature = "allow_exhaustive_enum"))]
-            __Nonexhaustive => unreachable!(),
-=======
     fn fmt(&self, f: &mut Formatter<'_>) -> FmtResult {
         match self {
             Error::BuildingUrl => f.write_str("Error building url"),
@@ -94,8 +70,8 @@
             Error::NoSessionId => f.write_str("No Session Id present when required"),
             Error::OverloadedShard => f.write_str("Shard has too many guilds"),
             Error::ReconnectFailure => f.write_str("Failed to Reconnect"),
-            Error::__Nonexhaustive => unreachable!(),
->>>>>>> 2bf714d0
+            #[cfg(not(feature = "allow_exhaustive_enum"))]
+            __Nonexhaustive => unreachable!(),
         }
     }
 }

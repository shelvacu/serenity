--- conflicted
+++ resolved
@@ -70,13 +70,8 @@
 #[cfg(feature = "client")]
 use client::bridge::gateway::ShardClientMessage;
 
-<<<<<<< HEAD
-pub type CurrentPresence = (Option<Game>, OnlineStatus);
+pub type CurrentPresence = (Option<Activity>, OnlineStatus);
 pub type WsClient = WebSocket<AutoStream>;
-=======
-pub type CurrentPresence = (Option<Activity>, OnlineStatus);
-pub type WsClient = Client<TlsStream<TcpStream>>;
->>>>>>> 1f71892c
 
 /// Indicates the current connection stage of a [`Shard`].
 ///

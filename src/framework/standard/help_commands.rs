//! A collection of default help commands for the framework.
//!
//! # Example
//!
//! Using the [`with_embeds`] function to have the framework's help message use
//! embeds:
//!
//! ```rust,no_run
//! use serenity::framework::standard::{
//!     StandardFramework,
//!     help_commands,
//!     Args,
//!     HelpOptions,
//!     CommandGroup,
//!     CommandResult,
//! };
//! use serenity::framework::standard::macros::help;
//! use serenity::model::prelude::{Message, UserId};
//! use serenity::client::{EventHandler, Context, Client};
//! use std::collections::HashSet;
//! use std::env;
//!
//! struct Handler;
//!
//! impl EventHandler for Handler {}
//!
//! #[help]
//! fn my_help(
//!    context: &mut Context,
//!    msg: &Message,
//!    args: Args,
//!    help_options: &'static HelpOptions,
//!    groups: &[&'static CommandGroup],
//!    owners: HashSet<UserId>
//! ) -> CommandResult {
//! #  #[cfg(all(feature = "cache", feature = "http"))]
//! # {
//!    help_commands::with_embeds(context, msg, args, help_options, groups, owners)
//! # }
//! #
//! # #[cfg(not(all(feature = "cache", feature = "http")))]
//! # Ok(())
//! }
//!
//! let mut client = Client::new(&env::var("DISCORD_TOKEN").unwrap(), Handler).unwrap();
//!
//! client.with_framework(StandardFramework::new()
//!     .help(&MY_HELP));
//! ```
//!
//! The same can be accomplished with no embeds by substituting `with_embeds`
//! with the [`plain`] function.
//!
//! [`plain`]: fn.plain.html
//! [`with_embeds`]: fn.with_embeds.html

#[cfg(all(feature = "cache", feature = "http"))]
use super::{
    Args, CommandGroup, CommandOptions,
    CheckResult,
    CommandResult, has_correct_roles, HelpBehaviour, HelpOptions,
    has_correct_permissions, OnlyIn,
    structures::Command as InternalCommand,
};
#[cfg(all(feature = "cache", feature = "http"))]
use crate::{
    cache::CacheRwLock,
    client::Context,
    framework::standard::CommonOptions,
    model::channel::Message,
    Error,
    http::Http,
    model::id::{ChannelId, UserId},
    utils::Colour,
};
#[cfg(all(feature = "cache", feature = "http"))]
use std::{
    borrow::Borrow,
    collections::HashSet,
    fmt::Write,
    ops::{Index, IndexMut},
};
#[cfg(all(feature = "cache", feature = "http"))]
use log::warn;

/// Macro to format a command according to a `HelpBehaviour` or
/// continue to the next command-name upon hiding.
#[cfg(all(feature = "cache", feature = "http"))]
macro_rules! format_command_name {
    ($behaviour:expr, $command_name:expr) => {
        match $behaviour {
            HelpBehaviour::Strike => format!("~~`{}`~~", $command_name),
            HelpBehaviour::Nothing => format!("`{}`", $command_name),
            HelpBehaviour::Hide => continue,
            #[cfg(not(feature = "allow_exhaustive_enum"))]
            HelpBehaviour::__Nonexhaustive => unreachable!(),
        }
    };
}

/// Wraps around `warn`-macro in order to keep
/// the literal same for all formats of help.
#[cfg(all(feature = "cache", feature = "http"))]
macro_rules! warn_about_failed_send {
    ($customised_help:expr, $error:expr) => {
        warn!("Failed to send {:?} because: {:?}", $customised_help, $error);
    }
}

/// A single group containing its name and all related commands that are eligible
/// in relation of help-settings measured to the user.
#[derive(Clone, Debug, Default)]
pub struct GroupCommandsPair {
    name: &'static str,
    prefixes: Vec<&'static str>,
    command_names: Vec<String>,
    sub_groups: Vec<GroupCommandsPair>,
}

/// A single suggested command containing its name and Levenshtein distance
/// to the actual user's searched command name.
#[derive(Clone, Debug, Default)]
struct SuggestedCommandName {
    name: String,
    levenshtein_distance: usize,
}

/// A single command containing all related pieces of information.
#[derive(Clone, Debug)]
pub struct Command<'a> {
    name: &'static str,
    group_name: &'static str,
    group_prefixes: &'a [&'static str],
    aliases: Vec<&'static str>,
    availability: &'a str,
    description: Option<&'static str>,
    usage: Option<&'static str>,
    usage_sample: Vec<&'static str>,
    checks: Vec<String>,
}

/// Contains possible suggestions in case a command could not be found
/// but are similar enough.
#[derive(Clone, Debug, Default)]
pub struct Suggestions(Vec<SuggestedCommandName>);

#[cfg(all(feature = "cache", feature = "http"))]
impl Suggestions {
    /// Immutably borrow inner `Vec`.
    #[inline]
    fn as_vec(&self) -> &Vec<SuggestedCommandName> {
        &self.0
    }

    /// Concats names of suggestions with a given `separator`.
    fn join(&self, separator: &str) -> String {
        let mut iter = self.as_vec().iter();

        let first_iter_element = match iter.next() {
            Some(first_iter_element) => first_iter_element,
            None => return String::new(),
        };

        let size = self
            .as_vec()
            .iter()
            .fold(0, |total_size, size| total_size + size.name.len());
        let byte_len_of_sep = self.as_vec().len().saturating_sub(1) * separator.len();
        let mut result = String::with_capacity(size + byte_len_of_sep);
        result.push_str(first_iter_element.name.borrow());

        for element in iter {
            result.push_str(&*separator);
            result.push_str(element.name.borrow());
        }

        result
    }
}

/// Covers possible outcomes of a help-request and
/// yields relevant data in customised textual
/// representation.
#[derive(Clone, Debug)]
pub enum CustomisedHelpData<'a> {
    /// To display suggested commands.
    SuggestedCommands {
        help_description: String,
        suggestions: Suggestions,
    },
    /// To display groups and their commands by name.
    GroupedCommands {
        help_description: String,
        groups: Vec<GroupCommandsPair>,
    },
    /// To display one specific command.
    SingleCommand { command: Command<'a> },
    /// To display failure in finding a fitting command.
    NoCommandFound { help_error_message: &'a str },
    #[doc(hidden)]
    #[cfg(not(feature = "allow_exhaustive_enum"))]
    __Nonexhaustive,
}

/// Wraps around a `Vec<Vec<T>>` and provides access
/// via indexing of tuples representing x and y.
#[derive(Debug)]
#[cfg(all(feature = "cache", feature = "http"))]
struct Matrix {
    vec: Vec<usize>,
    width: usize,
}

#[cfg(all(feature = "cache", feature = "http"))]
impl Matrix {
    fn new(columns: usize, rows: usize) -> Matrix {
        Matrix {
            vec: vec![0; columns * rows],
            width: rows,
        }
    }
}

#[cfg(all(feature = "cache", feature = "http"))]
impl Index<(usize, usize)> for Matrix {
    type Output = usize;

    fn index(&self, matrix_entry: (usize, usize)) -> &usize {
        &self.vec[matrix_entry.1 * self.width + matrix_entry.0]
    }
}

#[cfg(all(feature = "cache", feature = "http"))]
impl IndexMut<(usize, usize)> for Matrix {
    fn index_mut(&mut self, matrix_entry: (usize, usize)) -> &mut usize {
        &mut self.vec[matrix_entry.1 * self.width + matrix_entry.0]
    }
}

/// Calculates and returns levenshtein distance between
/// two passed words.
#[cfg(all(feature = "cache", feature = "http"))]
pub(crate) fn levenshtein_distance(word_a: &str, word_b: &str) -> usize {
    let len_a = word_a.chars().count();
    let len_b = word_b.chars().count();

    if len_a == 0 {
        return len_b;
    } else if len_b == 0 {
        return len_a;
    }

    let mut matrix = Matrix::new(len_b + 1, len_a + 1);

    for x in 0..len_a {
        matrix[(x + 1, 0)] = matrix[(x, 0)] + 1;
    }

    for y in 0..len_b {
        matrix[(0, y + 1)] = matrix[(0, y)] + 1;
    }

    for (x, char_a) in word_a.chars().enumerate() {
        for (y, char_b) in word_b.chars().enumerate() {
            matrix[(x + 1, y + 1)] = (matrix[(x, y + 1)] + 1)
                .min(matrix[(x + 1, y)] + 1)
                .min(matrix[(x, y)] + if char_a == char_b { 0 } else { 1 });
        }
    }

    matrix[(len_a, len_b)]
}

/// Checks whether a user is member of required roles
/// and given the required permissions.
#[cfg(feature = "cache")]
pub fn has_all_requirements(
    cache: impl AsRef<CacheRwLock>,
    cmd: &CommandOptions,
    msg: &Message,
) -> bool {
    if let Some(guild) = msg.guild(&cache) {
        let guild = guild.read();

        if let Some(member) = guild.members.get(&msg.author.id) {

            if let Ok(permissions) = member.permissions(&cache) {

                return if cmd.allowed_roles.is_empty() {
                    permissions.administrator() || has_correct_permissions(&cache, &cmd, msg)
                } else {
                    permissions.administrator()
                        || (has_correct_roles(&cmd, &guild, member)
                            && has_correct_permissions(&cache, &cmd, msg))
                };
            }
        }
    }

    cmd.only_in != OnlyIn::Guild
}

/// Checks if `search_on` starts with `word` and is then cleanly followed by a
/// `" "`.
#[inline]
#[cfg(all(feature = "cache", feature = "http"))]
fn starts_with_whole_word(search_on: &str, word: &str) -> bool {
    search_on.starts_with(word) && search_on.get(word.len()..=word.len())
        .map_or(false, |slice| slice == " ")
}

#[inline]
#[cfg(all(feature = "cache", feature = "http"))]
fn find_any_command_matches(
    command: &'static InternalCommand,
    group: &CommandGroup,
    name_to_find: &mut String,
    found_prefix: &mut bool,
) -> Option<&'static str> {

    command
        .options
        .names
        .iter()
        .find(|command_name| {
            group
                .options
                .prefixes
                .iter()
                .any(|prefix| {
                    if *found_prefix || starts_with_whole_word(&name_to_find, &prefix) {

                        if !*found_prefix {
                            *found_prefix = true;
                            name_to_find.drain(..=prefix.len());
                        }

                        &name_to_find == command_name
                    } else {
                        false
                    }
                })
        }).cloned()
}


#[cfg(all(feature = "cache", feature = "http"))]
fn check_common_behaviour(
    cache: impl AsRef<CacheRwLock>,
    msg: &Message,
    options: &impl CommonOptions,
    owners: &HashSet<UserId>,
    help_options: &HelpOptions,
) -> HelpBehaviour {
    if !options.help_available() {
        return HelpBehaviour::Hide;
    }

    if options.only_in() == OnlyIn::Dm && !msg.is_private() ||
       options.only_in() == OnlyIn::Guild && msg.is_private() {
        return help_options.wrong_channel;
    }

    if options.owners_only() && !owners.contains(&msg.author.id) {
        return help_options.lacking_ownership;
    }

    if options.owner_privilege() && owners.contains(&msg.author.id) {
        return HelpBehaviour::Nothing;
    }

    if !has_correct_permissions(&cache, options, msg) {
        return help_options.lacking_permissions;
    }

    if let Some(guild) = msg.guild(&cache) {
        let guild = guild.read();

        if let Some(member) = guild.members.get(&msg.author.id) {
            if !has_correct_roles(options, &guild, &member) {
                return help_options.lacking_role;
            }
        }
    }

    HelpBehaviour::Nothing
}

#[cfg(all(feature = "cache", feature = "http"))]
fn check_command_behaviour(
    ctx: &mut Context,
    msg: &Message,
    options: &CommandOptions,
    owners: &HashSet<UserId>,
    help_options: &HelpOptions,
) -> HelpBehaviour {
    let b = check_common_behaviour(&ctx, msg, &options, owners, help_options);

    if b == HelpBehaviour::Nothing {
       for check in options.checks {
           if !check.check_in_help {
               break;
           }

           let mut args = Args::new("", &[]);

           if let CheckResult::Failure(_) = (check.function)(ctx, msg, &mut args, options) {
               return help_options.lacking_conditions;
           }
       }
    }

    b
}

#[cfg(all(feature = "cache", feature = "http"))]
#[allow(clippy::too_many_arguments)]
fn nested_group_command_search<'a>(
    ctx: &mut Context,
    msg: &Message,
    groups: &[&'static CommandGroup],
    name: &mut String,
    help_options: &'a HelpOptions,
    similar_commands: &mut Vec<SuggestedCommandName>,
    owners: &HashSet<UserId>,
) -> Result<CustomisedHelpData<'a>, ()> {
    for group in groups {
        let group = *group;
        let mut found: Option<&'static InternalCommand> = None;

        let group_behaviour = check_common_behaviour(
                &ctx,
                msg,
                &group.options,
                &owners,
                &help_options,
        );

        match &group_behaviour {
            HelpBehaviour::Nothing => (),
            _ => {
                continue;
            }
        }

        let mut found_group_prefix: bool = false;
        for command in group.options.commands {
            let command = *command;

            let search_command_name_matched = if group.options.prefixes.is_empty() {
                if starts_with_whole_word(&name, &group.name) {
                    name.drain(..=group.name.len());
                }

                command
                    .options
                    .names
                    .iter()
                    .find(|n| **n == name)
                    .cloned()
            } else {
                find_any_command_matches(
                    &command,
                    &group,
                    name,
                    &mut found_group_prefix
                )
            };

            if search_command_name_matched.is_some() {

                if HelpBehaviour::Nothing == check_command_behaviour(
                    ctx,
                    msg,
                    &command.options,
                    &owners,
                    &help_options,
                ) {
                    found = Some(command);
                } else {
                    break;
                }
            } else if help_options.max_levenshtein_distance > 0 {

                let command_name = if let Some(first_prefix) = group.options.prefixes.get(0) {
                    format!("{} {}", &first_prefix, &command.options.names[0])
                } else {
                    command.options.names[0].to_string()
                };

                let levenshtein_distance = levenshtein_distance(&command_name, &name);

                if levenshtein_distance <= help_options.max_levenshtein_distance
                    && HelpBehaviour::Nothing == check_command_behaviour(
                        ctx,
                        msg,
                        &command.options,
                        &owners,
                        &help_options,
                    )
                {
                    similar_commands.push(SuggestedCommandName {
                        name: command_name,
                        levenshtein_distance,
                    });
                }
            }
        }

        if let Some(command) = found {
            let options = &command.options;

            if !options.help_available {
                return Ok(CustomisedHelpData::NoCommandFound {
                    help_error_message: &help_options.no_help_available_text,
                });
            }

            let available_text = if options.only_in == OnlyIn::Dm {
                &help_options.dm_only_text
            } else if options.only_in == OnlyIn::Guild {
                &help_options.guild_only_text
            } else {
                &help_options.dm_and_guild_text
            };

            similar_commands
                .sort_unstable_by(|a, b| a.levenshtein_distance.cmp(&b.levenshtein_distance));

            let check_names: Vec<String> = command
                .options
                .checks
                .iter()
                .chain(group.options.checks.iter())
                .filter_map(|check| {
                    if check.display_in_help {
                        Some(check.name.to_string())
                    } else {
                        None
                    }
                })
                .collect();

            return Ok(CustomisedHelpData::SingleCommand {
                command: Command {
                    name: options.names[0],
                    description: options.desc,
                    group_name: group.name,
                    group_prefixes: &group.options.prefixes,
                    checks: check_names,
                    aliases: options.names[1..].to_vec(),
                    availability: available_text,
                    usage: options.usage,
                    usage_sample: options.examples.to_vec(),
                },
            });
        }

        match nested_group_command_search(
            ctx,
            msg,
            &group.options.sub_groups,
            name,
            help_options,
            similar_commands,
            owners,
        ) {
            Ok(found) => return Ok(found),
            Err(()) => (),
        }

    }

    Err(())
}

/// Tries to extract a single command matching searched command name otherwise
/// returns similar commands.
#[cfg(feature = "cache")]
fn fetch_single_command<'a>(
    ctx: &mut Context,
    msg: &Message,
    groups: &[&'static CommandGroup],
    name: &str,
    help_options: &'a HelpOptions,
    owners: &HashSet<UserId>,
) -> Result<CustomisedHelpData<'a>, Vec<SuggestedCommandName>> {
    let mut similar_commands: Vec<SuggestedCommandName> = Vec::new();
    let mut name = name.to_string();

    match nested_group_command_search(
        ctx,
        msg,
        &groups,
        &mut name,
        &help_options,
        &mut similar_commands,
        &owners,
    ) {
        Ok(found) => Ok(found),
        Err(()) => Err(similar_commands),
    }
}

#[cfg(feature = "cache")]
#[allow(clippy::too_many_arguments)]
fn fill_eligible_commands<'a>(
    ctx: &mut Context,
    msg: &Message,
    commands: &[&'static InternalCommand],
    owners: &HashSet<UserId>,
    help_options: &'a HelpOptions,
    group: &'a CommandGroup,
    to_fill: &mut GroupCommandsPair,
    highest_formatter: &mut HelpBehaviour,
) {
    to_fill.name = group.name;
    to_fill.prefixes = group.options.prefixes.to_vec();

    let group_behaviour = {
        if let HelpBehaviour::Hide = highest_formatter {
            HelpBehaviour::Hide
        } else {
            std::cmp::max(
                *highest_formatter,
                check_common_behaviour(
                    &ctx,
                    msg,
                    &group.options,
                    owners,
                    help_options,
<<<<<<< HEAD
                    &context.cache(),
=======
>>>>>>> 2bf714d0
                )
            )
        }
    };

    *highest_formatter = group_behaviour;

    for command in commands {
        let command = *command;
        let options = &command.options;
        let name = &options.names[0];

        match &group_behaviour {
            HelpBehaviour::Nothing => (),
            _ => {
                let name = format_command_name!(&group_behaviour, &name);
                to_fill.command_names.push(name);

                continue;
            }
        }

        let command_behaviour = check_command_behaviour(
            ctx,
            msg,
            &command.options,
            owners,
            help_options,
<<<<<<< HEAD
            &context.cache(),
=======
>>>>>>> 2bf714d0
        );

        let name = format_command_name!(command_behaviour, &name);
        to_fill.command_names.push(name);
    }
}

/// Tries to fetch all commands visible to the user within a group and
/// its sub-groups.
#[cfg(feature = "cache")]
#[allow(clippy::too_many_arguments)]
fn fetch_all_eligible_commands_in_group<'a>(
    ctx: &mut Context,
    msg: &Message,
    commands: &[&'static InternalCommand],
    owners: &HashSet<UserId>,
    help_options: &'a HelpOptions,
    group: &'a CommandGroup,
    highest_formatter: HelpBehaviour,
) -> GroupCommandsPair {
    let mut group_with_cmds = GroupCommandsPair::default();
    let mut highest_formatter = highest_formatter;

    fill_eligible_commands(
        ctx,
        msg,
        &commands,
        &owners,
        &help_options,
        &group,
        &mut group_with_cmds,
        &mut highest_formatter,
    );

    for sub_group in group.options.sub_groups {
        if HelpBehaviour::Hide == highest_formatter {
            break;
        } else if sub_group.options.commands.is_empty() && sub_group.options.sub_groups.is_empty() {
            continue;
        }

        let grouped_cmd = fetch_all_eligible_commands_in_group(
            ctx,
            msg,
            &sub_group.options.commands,
            &owners,
            &help_options,
            &sub_group,
            highest_formatter,
        );

        group_with_cmds.sub_groups.push(grouped_cmd);
    }

    group_with_cmds
}


/// Fetch groups with their commands.
#[cfg(feature = "cache")]
fn create_command_group_commands_pair_from_groups<'a>(
    ctx: &mut Context,
    msg: &Message,
    groups: &[&'static CommandGroup],
    owners: &HashSet<UserId>,
    help_options: &'a HelpOptions,
) -> Vec<GroupCommandsPair> {
    let mut listed_groups: Vec<GroupCommandsPair> = Vec::default();

    for group in groups {
        let group = *group;

        let group_with_cmds = create_single_group(ctx, msg, group, &owners, &help_options);

        if !group_with_cmds.command_names.is_empty() || !group_with_cmds.sub_groups.is_empty() {
            listed_groups.push(group_with_cmds);
        }
    }

    listed_groups
}

/// Fetches a single group with its commands.
#[cfg(feature = "cache")]
fn create_single_group(
    ctx: &mut Context,
    msg: &Message,
    group: &CommandGroup,
    owners: &HashSet<UserId>,
    help_options: &HelpOptions,
) -> GroupCommandsPair {
    let mut group_with_cmds = fetch_all_eligible_commands_in_group(
        ctx,
        &msg,
        &group.options.commands,
        &owners,
        &help_options,
        &group,
        HelpBehaviour::Nothing,
    );

    group_with_cmds.name = group.name;

    group_with_cmds
}

/// If `searched_group` is exact match on `group_name`,
/// this function returns `true` but does not trim.
/// Otherwise, it is treated as an optionally passed group-name and ends up
/// being removed from `searched_group`.
///
/// If a group has no prefixes, it is not required to be part of
/// `searched_group` to reach a sub-group of `group_name`.
#[cfg(feature = "cache")]
fn trim_prefixless_group(group_name: &str, searched_group: &mut String) -> bool {
    if group_name == searched_group.as_str() {
        return true;
    } else if starts_with_whole_word(&searched_group, &group_name) {
        searched_group.drain(..=group_name.len());
    }

    false
}

#[cfg(feature = "cache")]
#[allow(clippy::implicit_hasher)]
pub fn searched_lowercase<'a>(
    ctx: &mut Context,
    msg: &Message,
    args: &'a Args,
    group: &CommandGroup,
    owners: &HashSet<UserId>,
    help_options: &'a HelpOptions,
    searched_named_lowercase: &mut String,
) -> Option<CustomisedHelpData<'a>> {
    let is_prefixless_group = {
        group.options.prefixes.is_empty()
        && trim_prefixless_group(
            &group.name.to_lowercase(),
            searched_named_lowercase,
        )
    };
    let mut progressed = is_prefixless_group;
    let is_word_prefix = group
        .options
        .prefixes
        .iter()
        .any(|prefix| {
            if starts_with_whole_word(&searched_named_lowercase, &prefix) {
                searched_named_lowercase.drain(..=prefix.len());
                progressed = true;
            }

            prefix == searched_named_lowercase
        });

    if is_prefixless_group || is_word_prefix {
        let single_group =
            create_single_group(ctx, msg, &group, owners, &help_options);

        if !single_group.command_names.is_empty() {
            return Some(CustomisedHelpData::GroupedCommands {
                help_description: group
                    .options
                    .description
                    .as_ref()
                    .map(|s| s.to_string())
                    .unwrap_or_default(),
                groups: vec![single_group],
            });
        }
    } else if progressed || group.options.prefixes.is_empty() {
        for sub_group in group.options.sub_groups {

            if let Some(found_set) = searched_lowercase(
                ctx,
                msg,
                args,
                sub_group,
                owners,
                help_options,
                searched_named_lowercase,
            ) {
                return Some(found_set);
            }
        }
    }

    None
}

/// Iterates over all commands and forges them into a `CustomisedHelpData`,
/// taking `HelpOptions` into consideration when deciding on whether a command
/// shall be picked and in what textual format.
#[cfg(feature = "cache")]
#[allow(clippy::implicit_hasher)]
pub fn create_customised_help_data<'a>(
    ctx: &mut Context,
    msg: &Message,
    args: &'a Args,
    groups: &[&'static CommandGroup],
    owners: &HashSet<UserId>,
    help_options: &'a HelpOptions,
) -> CustomisedHelpData<'a> {
<<<<<<< HEAD
    let cache = &context.cache();

=======
>>>>>>> 2bf714d0
    if !args.is_empty() {
        let name = args.message();

        return match fetch_single_command(ctx, msg, &groups, &name, &help_options, owners) {
            Ok(single_command) => single_command,
            Err(suggestions) => {
                let mut searched_named_lowercase = name.to_lowercase();

                for group in groups {

                    if let Some(found_command) = searched_lowercase(
                        ctx,
                        msg,
                        args,
                        group,
                        owners,
                        help_options,
                        &mut searched_named_lowercase,
                    ) {
                        return found_command;
                    }
                }

                if suggestions.is_empty() {
                    CustomisedHelpData::NoCommandFound {
                        help_error_message: &help_options.no_help_available_text,
                    }
                } else {
                    CustomisedHelpData::SuggestedCommands {
                        help_description: help_options.suggestion_text.to_string(),
                        suggestions: Suggestions(suggestions),
                    }
                }
            }
        };
    }

    let strikethrough_command_tip = if msg.is_private() {
        &help_options.strikethrough_commands_tip_in_guild
    } else {
        &help_options.strikethrough_commands_tip_in_dm
    };

    let description = if let Some(ref strikethrough_command_text) = strikethrough_command_tip {
        format!(
            "{}\n{}",
            &help_options.individual_command_tip, &strikethrough_command_text
        )
    } else {
        help_options.individual_command_tip.to_string()
    };

    let listed_groups = create_command_group_commands_pair_from_groups(
        ctx,
        msg,
        &groups,
        owners,
        &help_options,
    );

    if listed_groups.is_empty() {
        CustomisedHelpData::NoCommandFound {
            help_error_message: &help_options.no_help_available_text,
        }
    } else {
        CustomisedHelpData::GroupedCommands {
            help_description: description,
            groups: listed_groups,
        }
    }
}

/// Flattens a group with all its nested sub-groups into the passed `group_text`
/// buffer.
/// If `nest_level` is `0`, this function will skip the group's name.
#[cfg(all(feature = "cache", feature = "http"))]
fn flatten_group_to_string(
    group_text: &mut String,
    group: &GroupCommandsPair,
    nest_level: usize,
    help_options: &HelpOptions,
) {
    let repeated_indent_str = help_options.indention_prefix.repeat(nest_level);

    if nest_level > 0 {
        let _ = writeln!(group_text,
            "{}__**{}**__",
            repeated_indent_str,
            group.name,
        );
    }

    if !group.prefixes.is_empty() {
        let _ = writeln!(group_text,
            "{}{}: `{}`",
            &repeated_indent_str,
            help_options.group_prefix,
            group.prefixes.join("`, `"),
        );
    };

    let mut joined_commands = group
        .command_names
        .join(&format!("\n{}", &repeated_indent_str));


    if !group.command_names.is_empty() {
        joined_commands.insert_str(0, &repeated_indent_str);
    }

    let _ = writeln!(group_text, "{}", joined_commands);

    for sub_group in &group.sub_groups {

        if !(sub_group.command_names.is_empty() && sub_group.sub_groups.is_empty()) {
            let mut sub_group_text = String::default();

            flatten_group_to_string(
                &mut sub_group_text,
                &sub_group,
                nest_level + 1,
                &help_options,
            );

            let _ = write!(group_text, "{}", sub_group_text);
        }
    }
}

/// Flattens a group with all its nested sub-groups into the passed `group_text`
/// buffer respecting the plain help format.
/// If `nest_level` is `0`, this function will skip the group's name.
#[cfg(all(feature = "cache", feature = "http"))]
fn flatten_group_to_plain_string(
    group_text: &mut String,
    group: &GroupCommandsPair,
    nest_level: usize,
    help_options: &HelpOptions,
) {
    let repeated_indent_str = help_options.indention_prefix.repeat(nest_level);

    if nest_level > 0 {
        let _ = write!(group_text,
            "\n{}**{}**",
            repeated_indent_str,
            group.name,
        );
    }

    if group.prefixes.is_empty() {
        let _ = write!(group_text, ": ");
    } else {
        let _ = write!(group_text,
            " ({}: `{}`): ",
            help_options.group_prefix,
            group.prefixes.join("`, `"),
        );
    }

<<<<<<< HEAD
    let joined_commands = group.command_names.join(", ").to_string();
=======
    let joined_commands = group.command_names.join(", ");
>>>>>>> 2bf714d0

    let _ = write!(group_text, "{}", joined_commands);

    for sub_group in &group.sub_groups {
        let mut sub_group_text = String::default();

        flatten_group_to_plain_string(
            &mut sub_group_text,
            &sub_group,
            nest_level + 1,
            &help_options,
        );

        let _ = write!(group_text, "{}", sub_group_text);
    }
}


/// Sends an embed listing all groups with their commands.
#[cfg(all(feature = "cache", feature = "http"))]
fn send_grouped_commands_embed(
    http: impl AsRef<Http>,
    help_options: &HelpOptions,
    channel_id: ChannelId,
    help_description: &str,
    groups: &[GroupCommandsPair],
    colour: Colour,
) -> Result<Message, Error> {
    channel_id.send_message(&http, |m| {
        m.embed(|embed| {
            embed.colour(colour);
            embed.description(help_description);

            for group in groups {
                let mut embed_text = String::default();

                flatten_group_to_string(
                    &mut embed_text,
                    &group,
                    0,
                    &help_options,
                );

                embed.field(group.name, &embed_text, true);
            }

            embed
        });
        m
    })
}

/// Sends embed showcasing information about a single command.
#[cfg(all(feature = "cache", feature = "http"))]
fn send_single_command_embed(
    http: impl AsRef<Http>,
    help_options: &HelpOptions,
    channel_id: ChannelId,
    command: &Command<'_>,
    colour: Colour,
) -> Result<Message, Error> {
    channel_id.send_message(&http, |m| {
        m.embed(|embed| {
            embed.title(&command.name);
            embed.colour(colour);

            if let Some(ref desc) = command.description {
                embed.description(desc);
            }

            if let Some(ref usage) = command.usage {
                let full_usage_text = if let Some(first_prefix) = command.group_prefixes.get(0) {
                    format!("`{} {} {}`", first_prefix, command.name, usage)
                } else {
                    format!("`{} {}`", command.name, usage)
                };

                embed.field(&help_options.usage_label, full_usage_text, true);
            }

            if !command.usage_sample.is_empty() {
                let full_example_text =
                    if let Some(first_prefix) = command.group_prefixes.get(0) {
                        let format_example = |example| {
                            format!("`{} {} {}`\n", first_prefix, command.name, example)
                        };
                        command
                           .usage_sample
                           .iter()
                           .map(format_example)
                           .collect::<String>()
                    } else {
                        let format_example = |example| format!("`{} {}`\n", command.name, example);
                        command
                           .usage_sample
                           .iter()
                           .map(format_example)
                           .collect::<String>()
                    };
                embed.field(&help_options.usage_sample_label, full_example_text, true);
            }

            embed.field(&help_options.grouped_label, command.group_name, true);

            if !command.aliases.is_empty() {
                embed.field(
                    &help_options.aliases_label,
                    format!("`{}`", command.aliases.join("`, `")),
                    true,
                );
            }

            embed.field(&help_options.available_text, &command.availability, true);

            if !command.checks.is_empty() {
                embed.field(
                    &help_options.checks_label,
                    format!("`{}`", command.checks.join("`, `")),
                    true,
                );
            }

            embed
        });
        m
    })
}

/// Sends embed listing commands that are similar to the sent one.
#[cfg(all(feature = "cache", feature = "http"))]
fn send_suggestion_embed(
    http: impl AsRef<Http>,
    channel_id: ChannelId,
    help_description: &str,
    suggestions: &Suggestions,
    colour: Colour,
) -> Result<Message, Error> {
    let text = help_description
        .replace("{}", &suggestions.join("`, `"))
        .to_string();

    channel_id.send_message(&http, |m| {
        m.embed(|e| {
            e.colour(colour);
            e.description(text);
            e
        });
        m
    })
}

/// Sends an embed explaining fetching commands failed.
#[cfg(all(feature = "cache", feature = "http"))]
fn send_error_embed(
    http: impl AsRef<Http>,
    channel_id: ChannelId,
    input: &str,
    colour: Colour,
) -> Result<Message, Error> {
    channel_id.send_message(&http, |m| {
        m.embed(|e| {
            e.colour(colour);
            e.description(input);
            e
        });
        m
    })
}

/// Posts an embed showing each individual command group and its commands.
///
/// # Examples
///
/// Use the command with `exec_help`:
///
/// ```rust,no_run
/// # use serenity::prelude::*;
/// # struct Handler;
/// #
/// # impl EventHandler for Handler {}
/// # let mut client = Client::new("token", Handler).unwrap();
/// #
/// use std::{collections::HashSet, hash::BuildHasher};
/// use serenity::{framework::standard::{Args, CommandGroup, CommandResult,
///     StandardFramework, macros::help, HelpOptions,
///     help_commands::*}, model::prelude::*,
/// };
///
/// #[help]
/// fn my_help(
///     context: &mut Context,
///     msg: &Message,
///     args: Args,
///     help_options: &'static HelpOptions,
///     groups: &[&'static CommandGroup],
///     owners: HashSet<UserId>
/// ) -> CommandResult {
///     with_embeds(context, msg, args, &help_options, groups, owners)
/// }
///
/// client.with_framework(StandardFramework::new()
///     .help(&MY_HELP));
/// ```
#[cfg(all(feature = "cache", feature = "http"))]
#[allow(clippy::implicit_hasher)]
pub fn with_embeds(
    ctx: &mut Context,
    msg: &Message,
    args: Args,
    help_options: &HelpOptions,
    groups: &[&'static CommandGroup],
    owners: HashSet<UserId>,
) -> CommandResult {
    let formatted_help =
        create_customised_help_data(ctx, msg, &args, &groups, &owners, help_options);

    if let Err(why) = match formatted_help {
        CustomisedHelpData::SuggestedCommands {
            ref help_description,
            ref suggestions,
        } => send_suggestion_embed(
<<<<<<< HEAD
            &context.http(),
=======
            &ctx.http,
>>>>>>> 2bf714d0
            msg.channel_id,
            &help_description,
            &suggestions,
            help_options.embed_error_colour,
        ),
        CustomisedHelpData::NoCommandFound {
            ref help_error_message,
        } => send_error_embed(
<<<<<<< HEAD
            &context.http(),
=======
            &ctx.http,
>>>>>>> 2bf714d0
            msg.channel_id,
            help_error_message,
            help_options.embed_error_colour,
        ),
        CustomisedHelpData::GroupedCommands {
            ref help_description,
            ref groups,
        } => send_grouped_commands_embed(
<<<<<<< HEAD
            &context.http(),
=======
            &ctx.http,
>>>>>>> 2bf714d0
            &help_options,
            msg.channel_id,
            &help_description,
            &groups,
            help_options.embed_success_colour,
        ),
        CustomisedHelpData::SingleCommand { ref command } => send_single_command_embed(
<<<<<<< HEAD
            &context.http(),
=======
            &ctx.http,
>>>>>>> 2bf714d0
            &help_options,
            msg.channel_id,
            &command,
            help_options.embed_success_colour,
        ),
        #[cfg(not(feature = "allow_exhaustive_enum"))]
        CustomisedHelpData::__Nonexhaustive => unreachable!(),
    } {
        warn_about_failed_send!(&formatted_help, why);
    }

    Ok(())
}

/// Turns grouped commands into a `String` taking plain help format into account.
#[cfg(all(feature = "cache", feature = "http"))]
fn grouped_commands_to_plain_string(
    help_options: &HelpOptions,
    help_description: &str,
    groups: &[GroupCommandsPair],
) -> String {
    let mut result = "__**Commands**__\n".to_string();
    let _ = writeln!(result, "{}", &help_description);

    for group in groups {
        let _ = write!(result, "\n**{}**", &group.name);

        flatten_group_to_plain_string(
            &mut result,
            &group,
            0,
            &help_options,
        );
    }

    result
}

/// Turns a single command into a `String` taking plain help format into account.
#[cfg(all(feature = "cache", feature = "http"))]
fn single_command_to_plain_string(help_options: &HelpOptions, command: &Command<'_>) -> String {
    let mut result = String::default();
    let _ = writeln!(result, "__**{}**__", command.name);

    if !command.aliases.is_empty() {
        let _ = writeln!(
            result,
            "**{}**: `{}`",
            help_options.aliases_label,
            command.aliases.join("`, `")
        );
    }

    if let Some(ref description) = command.description {
        let _ = writeln!(
            result,
            "**{}**: {}",
            help_options.description_label, description
        );
    };

    if let Some(ref usage) = command.usage {
        if let Some(first_prefix) = command.group_prefixes.get(0) {
            let _ = writeln!(
                result,
                "**{}**: `{} {} {}`",
                help_options.usage_label, first_prefix, command.name, usage
            );
        } else {
            let _ = writeln!(
                result,
                "**{}**: `{} {}`",
                help_options.usage_label, command.name, usage
            );
        }
    }

    if !command.usage_sample.is_empty() {
        if let Some(first_prefix) = command.group_prefixes.get(0) {
            let format_example = |example| {
                let _ = writeln!(
                    result,
                    "**{}**: `{} {} {}`",
                    help_options.usage_sample_label, first_prefix, command.name, example
                );
            };
            command
                .usage_sample
                .iter()
                .for_each(format_example);
        } else {
            let format_example = |example| {
                let _ = writeln!(
                    result,
                    "**{}**: `{} {}`",
                    help_options.usage_sample_label, command.name, example
                );
            };
            command
                .usage_sample
                .iter()
                .for_each(format_example);
        }
    }

    let _ = writeln!(
        result,
        "**{}**: {}",
        help_options.grouped_label, command.group_name
    );
    let _ = writeln!(
        result,
        "**{}**: {}",
        help_options.available_text, command.availability
    );

    result
}

/// Posts formatted text displaying each individual command group and its commands.
///
/// # Examples
///
/// Use the command with `exec_help`:
///
/// ```rust,no_run
/// # use serenity::prelude::*;
/// # struct Handler;
/// #
/// # impl EventHandler for Handler {}
/// # let mut client = Client::new("token", Handler).unwrap();
/// #
/// use std::{collections::HashSet, hash::BuildHasher};
/// use serenity::{framework::standard::{Args, CommandGroup, CommandResult,
///     StandardFramework, macros::help, HelpOptions,
///     help_commands::*}, model::prelude::*,
/// };
///
/// #[help]
/// fn my_help(
///     context: &mut Context,
///     msg: &Message,
///     args: Args,
///     help_options: &'static HelpOptions,
///     groups: &[&'static CommandGroup],
///     owners: HashSet<UserId>
/// ) -> CommandResult {
///     plain(context, msg, args, &help_options, groups, owners)
/// }
///
/// client.with_framework(StandardFramework::new()
///     .help(&MY_HELP));
/// ```
#[cfg(all(feature = "cache", feature = "http"))]
#[allow(clippy::implicit_hasher)]
pub fn plain(
    ctx: &mut Context,
    msg: &Message,
    args: Args,
    help_options: &HelpOptions,
    groups: &[&'static CommandGroup],
    owners: HashSet<UserId>,
) -> CommandResult {
    let formatted_help =
        create_customised_help_data(ctx, msg, &args, &groups, &owners, help_options);

    let result = match formatted_help {
        CustomisedHelpData::SuggestedCommands {
            ref help_description,
            ref suggestions,
        } => help_description.replace("{}", &suggestions.join("`, `")),
        CustomisedHelpData::NoCommandFound {
            ref help_error_message,
        } => help_error_message.to_string(),
        CustomisedHelpData::GroupedCommands {
            ref help_description,
            ref groups,
        } => grouped_commands_to_plain_string(&help_options, &help_description, &groups),
        CustomisedHelpData::SingleCommand { ref command } => {
            single_command_to_plain_string(&help_options, &command)
        },
        #[cfg(not(feature = "allow_exhaustive_enum"))]
        CustomisedHelpData::__Nonexhaustive => unreachable!(),
    };

<<<<<<< HEAD
    if let Err(why) = msg.channel_id.say(&context.http(), result) {
=======
    if let Err(why) = msg.channel_id.say(&ctx, result) {
>>>>>>> 2bf714d0
        warn_about_failed_send!(&formatted_help, why);
    };

    Ok(())
}

#[cfg(test)]
#[cfg(all(feature = "cache", feature = "http"))]
mod levenshtein_tests {
    use super::levenshtein_distance;

    #[test]
    fn reflexive() {
        let word_a = "rusty ferris";
        let word_b = "rusty ferris";
        assert_eq!(0, levenshtein_distance(&word_a, &word_b));

        let word_a = "";
        let word_b = "";
        assert_eq!(0, levenshtein_distance(&word_a, &word_b));

        let word_a = "rusty ferris";
        let word_b = "RuSty FerriS";
        assert_eq!(4, levenshtein_distance(&word_a, &word_b));
    }

    #[test]
    fn symmetric() {
        let word_a = "ferris";
        let word_b = "rusty ferris";
        assert_eq!(6, levenshtein_distance(&word_a, &word_b));

        let word_a = "rusty ferris";
        let word_b = "ferris";
        assert_eq!(6, levenshtein_distance(&word_a, &word_b));

        let word_a = "";
        let word_b = "ferris";
        assert_eq!(6, levenshtein_distance(&word_a, &word_b));

        let word_a = "ferris";
        let word_b = "";
        assert_eq!(6, levenshtein_distance(&word_a, &word_b));
    }

    #[test]
    fn transitive() {
        let word_a = "ferris";
        let word_b = "turbo fish";
        let word_c = "unsafe";

        let distance_of_a_c = levenshtein_distance(&word_a, &word_c);
        let distance_of_a_b = levenshtein_distance(&word_a, &word_b);
        let distance_of_b_c = levenshtein_distance(&word_b, &word_c);

        assert!(distance_of_a_c <= (distance_of_a_b + distance_of_b_c));
    }
}

#[cfg(test)]
#[cfg(all(feature = "cache", feature = "http"))]
mod matrix_tests {
    use super::Matrix;

    #[test]
    fn index_mut() {
        let mut matrix = Matrix::new(5, 5);
        assert_eq!(matrix[(1, 1)], 0);

        matrix[(1, 1)] = 10;
        assert_eq!(matrix[(1, 1)], 10);
    }

    #[test]
    #[should_panic(expected = "the len is 4 but the index is 9")]
    fn panic_index_too_high() {
        let matrix = Matrix::new(2, 2);
        matrix[(3, 3)];
    }

    #[test]
    #[should_panic(expected = "the len is 0 but the index is 0")]
    fn panic_indexing_when_empty() {
        let matrix = Matrix::new(0, 0);
        matrix[(0, 0)];
    }
}<|MERGE_RESOLUTION|>--- conflicted
+++ resolved
@@ -629,10 +629,6 @@
                     &group.options,
                     owners,
                     help_options,
-<<<<<<< HEAD
-                    &context.cache(),
-=======
->>>>>>> 2bf714d0
                 )
             )
         }
@@ -661,10 +657,6 @@
             &command.options,
             owners,
             help_options,
-<<<<<<< HEAD
-            &context.cache(),
-=======
->>>>>>> 2bf714d0
         );
 
         let name = format_command_name!(command_behaviour, &name);
@@ -869,11 +861,6 @@
     owners: &HashSet<UserId>,
     help_options: &'a HelpOptions,
 ) -> CustomisedHelpData<'a> {
-<<<<<<< HEAD
-    let cache = &context.cache();
-
-=======
->>>>>>> 2bf714d0
     if !args.is_empty() {
         let name = args.message();
 
@@ -1033,11 +1020,7 @@
         );
     }
 
-<<<<<<< HEAD
-    let joined_commands = group.command_names.join(", ").to_string();
-=======
     let joined_commands = group.command_names.join(", ");
->>>>>>> 2bf714d0
 
     let _ = write!(group_text, "{}", joined_commands);
 
@@ -1259,11 +1242,7 @@
             ref help_description,
             ref suggestions,
         } => send_suggestion_embed(
-<<<<<<< HEAD
-            &context.http(),
-=======
-            &ctx.http,
->>>>>>> 2bf714d0
+            &ctx.http(),
             msg.channel_id,
             &help_description,
             &suggestions,
@@ -1272,11 +1251,7 @@
         CustomisedHelpData::NoCommandFound {
             ref help_error_message,
         } => send_error_embed(
-<<<<<<< HEAD
-            &context.http(),
-=======
-            &ctx.http,
->>>>>>> 2bf714d0
+            &ctx.http(),
             msg.channel_id,
             help_error_message,
             help_options.embed_error_colour,
@@ -1285,11 +1260,7 @@
             ref help_description,
             ref groups,
         } => send_grouped_commands_embed(
-<<<<<<< HEAD
-            &context.http(),
-=======
-            &ctx.http,
->>>>>>> 2bf714d0
+            &ctx.http(),
             &help_options,
             msg.channel_id,
             &help_description,
@@ -1297,11 +1268,7 @@
             help_options.embed_success_colour,
         ),
         CustomisedHelpData::SingleCommand { ref command } => send_single_command_embed(
-<<<<<<< HEAD
-            &context.http(),
-=======
-            &ctx.http,
->>>>>>> 2bf714d0
+            &ctx.http(),
             &help_options,
             msg.channel_id,
             &command,
@@ -1487,11 +1454,7 @@
         CustomisedHelpData::__Nonexhaustive => unreachable!(),
     };
 
-<<<<<<< HEAD
-    if let Err(why) = msg.channel_id.say(&context.http(), result) {
-=======
     if let Err(why) = msg.channel_id.say(&ctx, result) {
->>>>>>> 2bf714d0
         warn_about_failed_send!(&formatted_help, why);
     };
 

--- conflicted
+++ resolved
@@ -580,19 +580,7 @@
         }
     };
 
-<<<<<<< HEAD
-        if !cmd.help_available {
-            continue;
-        }
-
-        if !cmd.dm_only && !cmd.guild_only
-            || cmd.dm_only && msg.is_private()
-            || cmd.guild_only && !msg.is_private()
-        {
-            if has_correct_permissions(&cmd, msg) {
-=======
     *highest_formatter = group_behaviour;
->>>>>>> 595afbc2
 
     for command in commands {
         let command = *command;
@@ -827,30 +815,6 @@
         return match fetch_single_command(&cache, &groups, &name, &help_options, &msg, owners) {
             Ok(single_command) => single_command,
             Err(suggestions) => {
-<<<<<<< HEAD
-                let searched_named_lowercase = name.to_lowercase();
-
-                for (key, group) in groups {
-
-                    if key.to_lowercase() == searched_named_lowercase
-                        || group.prefixes.as_ref()
-                            .map_or(false, |v| v.iter().any(|prefix|
-                            *prefix == searched_named_lowercase)) {
-
-                        let single_group = create_single_group(
-                            &group,
-                            &key,
-                            &msg,
-                            &help_options
-                        );
-
-                        if !single_group.command_names.is_empty() {
-                            return CustomisedHelpData::GroupedCommands {
-                                help_description: group.description.clone().unwrap_or_default(),
-                                groups: vec![single_group],
-                            };
-                        }
-=======
                 let mut searched_named_lowercase = name.to_lowercase().to_string();
 
                 for group in groups {
@@ -865,7 +829,6 @@
                         &mut searched_named_lowercase,
                     ) {
                         return found_command;
->>>>>>> 595afbc2
                     }
                 }
 

--- conflicted
+++ resolved
@@ -45,29 +45,17 @@
 pub mod cache_update;
 
 use model::prelude::*;
-<<<<<<< HEAD
-use parking_lot::RwLock;
-use std::collections::{
-    hash_map::Entry, 
-    HashMap, 
-    HashSet
+use self::cache_update::CacheUpdate;
+use std::{
+    cell::RefCell,
+    collections::{
+        hash_map::Entry,
+        HashMap,
+        HashSet,
+    },
+    default::Default,
+    rc::Rc,
 };
-use std::{
-    default::Default,
-    sync::Arc
-};
-
-mod cache_update;
-
-pub(crate) use self::cache_update::*;
-=======
-use self::cache_update::CacheUpdate;
-use std::cell::RefCell;
-use std::collections::hash_map::Entry;
-use std::collections::{HashMap, HashSet};
-use std::default::Default;
-use std::rc::Rc;
->>>>>>> 45673383
 
 /// A cache of all events received over a [`Shard`], where storing at least
 /// some data from the event is possible.

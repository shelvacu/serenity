--- conflicted
+++ resolved
@@ -8,11 +8,7 @@
 name = "serenity"
 readme = "README.md"
 repository = "https://github.com/serenity-rs/serenity.git"
-<<<<<<< HEAD
-version = "0.6.2-shel4"
-=======
-version = "0.7.0"
->>>>>>> f83125f1
+version = "0.7.0-shel4"
 edition = "2018"
 
 [dependencies]

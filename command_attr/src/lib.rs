--- conflicted
+++ resolved
@@ -3,12 +3,8 @@
 // Currently exists for backwards compatibility to previous Rust versions.
 #![recursion_limit = "128"]
 
-<<<<<<< HEAD
-//extern crate proc_macro;
-=======
 #[allow(unused_extern_crates)]
 extern crate proc_macro;
->>>>>>> 2bf714d0
 
 use proc_macro::TokenStream;
 use proc_macro2::Span;
